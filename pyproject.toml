[tool.poetry]
name = "marketplace"
version = "0.1.0"
description = "Marketplace engine"
authors = ["Weni"]

[tool.poetry.dependencies]
python = "^3.8"
Django = "3.2.4"
django-environ = "0.4.5"
psycopg2 = "^2.8.6"
boto3 = "^1.17.107"
djangorestframework = "^3.12.4"
<<<<<<< HEAD
gunicorn = "^20.1.0"
=======
mozilla-django-oidc = "^2.0.0"
>>>>>>> 92e17e5c

[tool.poetry.dev-dependencies]
black = "^21.5b2"
flake8 = "^3.9.2"
coverage = "^5.5"

[build-system]
requires = ["poetry-core>=1.0.0"]
build-backend = "poetry.core.masonry.api"<|MERGE_RESOLUTION|>--- conflicted
+++ resolved
@@ -11,11 +11,8 @@
 psycopg2 = "^2.8.6"
 boto3 = "^1.17.107"
 djangorestframework = "^3.12.4"
-<<<<<<< HEAD
 gunicorn = "^20.1.0"
-=======
 mozilla-django-oidc = "^2.0.0"
->>>>>>> 92e17e5c
 
 [tool.poetry.dev-dependencies]
 black = "^21.5b2"

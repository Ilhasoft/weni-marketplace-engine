"""
Service for managing product operations with VTEX private APIs.

This service interacts with VTEX's private APIs for product-related operations. It handles
domain validation, credentials verification, product listing, and updates from webhook notifications.

Attributes:
    client: A client instance for VTEX private APIs communication.
    data_processor: DataProcessor instance for processing product data.

Public Methods:
    check_is_valid_domain(domain): Validates if a domain is recognized by VTEX.
    validate_private_credentials(domain): Checks if stored credentials for a domain are valid.
    list_all_products(domain): Lists all products from a domain. Returns processed product data.
    get_product_details(sku_id, domain): Retrieves details for a specific SKU.
    simulate_cart_for_seller(sku_id, seller_id, domain): Simulates a cart for a seller and SKU.
    update_product_info(domain, webhook_payload): Updates product info based on webhook payload.

Exceptions:
    CredentialsValidationError: Raised for invalid domain or credentials.

Usage:
    Instantiate with a client having API credentials. Use methods for product operations with VTEX.

Example:
    client = VtexPrivateClient(app_key="key", app_token="token")
    service = PrivateProductsService(client)
    is_valid = service.validate_private_credentials("domain.vtex.com")
    if is_valid:
        products = service.list_all_products("domain.vtex.com")
        # Use products data as needed
"""

from typing import List, Optional

from marketplace.services.vtex.exceptions import CredentialsValidationError
from marketplace.services.vtex.utils.data_processor import DataProcessor
from marketplace.services.vtex.business.rules.rule_mappings import RULE_MAPPINGS
from marketplace.services.vtex.utils.data_processor import FacebookProductDTO
from marketplace.wpp_products.models import Catalog


class PrivateProductsService:
    def __init__(self, client, data_processor_class=DataProcessor):
        self.client = client
        self.data_processor = data_processor_class()
        self.webhook_data_processor = data_processor_class(use_threads=False)
        # TODO: Check if it makes sense to leave the domain instantiated
        # so that the domain parameter is removed from the methods

    # ================================
    # Public Methods
    # ================================

    def check_is_valid_domain(self, domain):
        if not self._is_domain_valid(domain):
            raise CredentialsValidationError()

        return True

    def validate_private_credentials(self, domain):
        self.check_is_valid_domain(domain)
        return self.client.is_valid_credentials(domain)

    def list_active_sellers(self, domain):
        return self.client.list_active_sellers(domain)

    def list_all_active_products(self, domain):
        return self.client.list_all_active_products(domain)

    def list_all_products(
        self,
        domain: str,
        catalog: Catalog,
        sellers: Optional[List[str]] = None,
        update_product=False,
    ) -> List[FacebookProductDTO]:
        config = catalog.vtex_app.config
        active_sellers = set(self.list_active_sellers(domain))
        if sellers is not None:
            valid_sellers = [seller for seller in sellers if seller in active_sellers]
            invalid_sellers = set(sellers) - active_sellers
            if invalid_sellers:
                print(
                    f"Warning: Sellers IDs {invalid_sellers} are not active and will be ignored."
                )
            sellers_ids = valid_sellers
        else:
            sellers_ids = list(active_sellers)

        skus_ids = self.list_all_active_products(domain)
        rules = self._load_rules(config.get("rules", []))
        store_domain = config.get("store_domain")
        products_dto = self.data_processor.process_product_data(
            skus_ids=skus_ids,
            active_sellers=sellers_ids,
            service=self,
            domain=domain,
            store_domain=store_domain,
            rules=rules,
            catalog=catalog,
            update_product=update_product,
        )
        return products_dto

    def get_product_details(self, sku_id, domain):
        return self.client.get_product_details(sku_id, domain)

    def simulate_cart_for_seller(self, sku_id, seller_id, domain):
        return self.client.pub_simulate_cart_for_seller(
            sku_id, seller_id, domain
        )  # TODO: Change to pvt_simulate_cart_for_seller

    def update_webhook_product_info(
<<<<<<< HEAD
        self, domain: str, skus_ids: list, seller_ids: list, config: dict
    ) -> List[FacebookProductDTO]:
=======
        self, domain: str, skus_ids: list, seller_ids: list, catalog: Catalog
    ) -> List[FacebookProductDTO]:
        config = catalog.vtex_app.config
>>>>>>> 09bdcb01
        rules = self._load_rules(config.get("rules", []))
        store_domain = config.get("store_domain")
        updated_products_dto = self.webhook_data_processor.process_product_data(
            skus_ids=skus_ids,
            active_sellers=seller_ids,
            service=self,
            domain=domain,
            store_domain=store_domain,
            rules=rules,
            catalog=catalog,
            update_product=True,
        )

        return updated_products_dto

    def get_product_specification(self, product_id, domain):
        return self.client.get_product_specification(product_id, domain)

    # ================================
    # Private Methods
    # ================================

    def _is_domain_valid(self, domain):
        return self.client.check_domain(domain)

    def _load_rules(self, rule_names):
        rules = []
        for rule_name in rule_names:
            rule_class = RULE_MAPPINGS.get(rule_name)
            if rule_class:
                rules.append(rule_class())
            else:
                print(f"Rule {rule_name} not found or not mapped.")
        return rules<|MERGE_RESOLUTION|>--- conflicted
+++ resolved
@@ -112,14 +112,9 @@
         )  # TODO: Change to pvt_simulate_cart_for_seller
 
     def update_webhook_product_info(
-<<<<<<< HEAD
-        self, domain: str, skus_ids: list, seller_ids: list, config: dict
-    ) -> List[FacebookProductDTO]:
-=======
         self, domain: str, skus_ids: list, seller_ids: list, catalog: Catalog
     ) -> List[FacebookProductDTO]:
         config = catalog.vtex_app.config
->>>>>>> 09bdcb01
         rules = self._load_rules(config.get("rules", []))
         store_domain = config.get("store_domain")
         updated_products_dto = self.webhook_data_processor.process_product_data(

--- conflicted
+++ resolved
@@ -2,11 +2,8 @@
 Service for managing VTEX App instances within a project.
 """
 
-<<<<<<< HEAD
 import time
 
-=======
->>>>>>> 0fea5f5c
 from datetime import datetime
 
 from django_redis import get_redis_connection
@@ -221,7 +218,6 @@
 
     def _webhook_update_products_on_facebook(self, products_csv) -> bool:
         current_time = datetime.now().strftime("%Y-%m-%d_%H-%M")
-<<<<<<< HEAD
         file_name = f"update_{current_time}_{self.product_feed.name}"
         upload_id = self._webhook_upload_product_feed(
             csv_file=products_csv,
@@ -264,15 +260,6 @@
             wait_time = min(wait_time * 2, 160)
 
         return False
-=======
-        file_name = f"update_{current_time}_{product_feed.name}"
-        return self._upload_product_feed(
-            catalog.app,
-            product_feed.facebook_feed_id,
-            products_csv,
-            file_name,
-            update_only=True,
-        )
 
 
 class CatalogProductInsertion:
@@ -363,5 +350,4 @@
         )
         print(
             f"Catalog: {catalog.name} was sent successfully sent to task_insert_vtex_products"
-        )
->>>>>>> 0fea5f5c
+        )
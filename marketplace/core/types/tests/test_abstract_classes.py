from unittest.mock import MagicMock
from unittest.mock import patch
import uuid

from django.test import TestCase
from django.contrib.auth import get_user_model

from marketplace.core.types.base import AppType
from marketplace.applications.models import AppTypeAsset, App
from marketplace.core.types.views import BaseAppTypeViewSet
from marketplace.interactions.models import Rating, Comment
from marketplace.core.tests.base import MockDynamicAppType


User = get_user_model()


class AppTypeTestCase(TestCase):
    def setUp(self):
        super().setUp()

        self.user = User.objects.create_superuser(
            email="admin@marketplace.ai", password="fake@pass#$"
        )

        class FakeType(AppType):  # TODO: Change name to FakeAppType
            view_class = None
            code = "ftp"
            flows_type_code = "FTP"
            name = "Fake Type"
            description = "Type to test only"
            summary = "Type to test only"
            category = AppType.CATEGORY_CHANNEL
            developer = "Weni"
            bg_color = "#123A23"
            platform = App.PLATFORM_WENI_FLOWS

        self.FakeType = FakeType

    def create_app_type_asset(
        self, fake_type_instance: AppType, user: User
    ) -> AppTypeAsset:
        return AppTypeAsset.objects.create(
            code=fake_type_instance.code,
            asset_type=AppTypeAsset.ASSET_TYPE_ICON,
            attachment="../../tests/file_to_upload.txt",
            description="Test app type asset",
            created_by=user,
        )

    def test_list_assets_from_app_type(self):
        fake_type_instance = self.FakeType()

        self.assertFalse(fake_type_instance.assets.exists())

        self.create_app_type_asset(fake_type_instance, self.user)

        self.assertTrue(fake_type_instance.assets.exists())

    def test_list_apps_from_app_type(self):
        fake_type_instance = self.FakeType()

        self.assertFalse(fake_type_instance.apps.exists())

        with MockDynamicAppType([fake_type_instance]):
            App.objects.create(
                code=fake_type_instance.code,
                config={"test": "test"},
                project_uuid=uuid.uuid4(),
                platform=App.PLATFORM_WENI_FLOWS,
                created_by=self.user,
            )

        self.assertTrue(fake_type_instance.apps.exists())

    def test_list_ratings_from_app_type(self):
        fake_type_instance = self.FakeType()
        self.assertFalse(fake_type_instance.ratings.exists())

        rating = Rating.objects.create(
            code=fake_type_instance.code,
            created_by=self.user,
            rate=4,
        )

        self.assertTrue(fake_type_instance.ratings.exists())
        self.assertTrue(fake_type_instance.ratings.count() == 1)
        self.assertEqual(rating, fake_type_instance.ratings.first())

    def test_list_comments_from_app_type(self):
        fake_type_instance = self.FakeType()
        self.assertFalse(fake_type_instance.comments.exists())

        comment = Comment.objects.create(
            code=fake_type_instance.code,
            created_by=self.user,
            content="Fake comment to test the AppType",
        )

        self.assertTrue(fake_type_instance.comments.exists())
        self.assertTrue(fake_type_instance.comments.count() == 1)
        self.assertEqual(comment, fake_type_instance.comments.first())

    def test_get_icon_from_app_type_without_asset(self):
        fake_type_instance = self.FakeType()
        self.assertIsNone(fake_type_instance.get_icon_asset())

    def test_get_icon_from_app_type(self):
        fake_type_instance = self.FakeType()
        icon = self.create_app_type_asset(fake_type_instance, self.user)

        self.assertEqual(fake_type_instance.get_icon_asset(), icon)

    def test_get_icon_url_from_app_type(self):
        fake_type_instance = self.FakeType()
        icon = self.create_app_type_asset(fake_type_instance, self.user)

        self.assertEqual(fake_type_instance.get_icon_url(), icon.attachment.url)

    def test_get_category_display_from_app_type(self):
        fake_type_instance = self.FakeType()
        categories = dict(self.FakeType.CATEGORY_CHOICES)

        self.assertEqual(
            fake_type_instance.get_category_display(),
            categories[fake_type_instance.category],
        )

    def test_get_ratings_average_from_app_type(self):
        fake_type_instance = self.FakeType()
        self.assertIsNone(fake_type_instance.get_ratings_average())

        Rating.objects.create(
            code=fake_type_instance.code,
            created_by=self.user,
            rate=4,
        )

        self.assertEqual(fake_type_instance.get_ratings_average(), 4.0)

        Rating.objects.create(
            code=fake_type_instance.code,
            created_by=User.objects.create_superuser(
                email="user@marketplace.ai", password="fake@pass#$"
            ),
            rate=1,
        )

        self.assertEqual(fake_type_instance.get_ratings_average(), 2.5)

<<<<<<< HEAD
    def test_template_setup_raises_not_implemented_error(self):
        fake_type_instance = self.FakeType()

        with self.assertRaises(NotImplementedError):
            fake_type_instance.template_type_setup()
=======

class BaseAppTypeViewSetTest(TestCase):
    def setUp(self):
        self.viewset = BaseAppTypeViewSet()
        self.viewset.request = MagicMock()
        self.viewset.request.user.email = "test@example.com"

    def test_perform_destroy_with_channel_uuid(self):
        instance = MagicMock()
        instance.project_uuid = "project_uuid"
        instance.flow_object_uuid = "channel_uuid"

        client_mock = MagicMock()
        with patch("marketplace.core.types.views.ConnectProjectClient", return_value=client_mock):
            self.viewset.perform_destroy(instance)

        client_mock.release_channel.assert_called_once_with("channel_uuid", "project_uuid", "test@example.com")
>>>>>>> 9505ec13
<|MERGE_RESOLUTION|>--- conflicted
+++ resolved
@@ -148,13 +148,12 @@
 
         self.assertEqual(fake_type_instance.get_ratings_average(), 2.5)
 
-<<<<<<< HEAD
     def test_template_setup_raises_not_implemented_error(self):
         fake_type_instance = self.FakeType()
 
         with self.assertRaises(NotImplementedError):
             fake_type_instance.template_type_setup()
-=======
+
 
 class BaseAppTypeViewSetTest(TestCase):
     def setUp(self):
@@ -171,5 +170,4 @@
         with patch("marketplace.core.types.views.ConnectProjectClient", return_value=client_mock):
             self.viewset.perform_destroy(instance)
 
-        client_mock.release_channel.assert_called_once_with("channel_uuid", "project_uuid", "test@example.com")
->>>>>>> 9505ec13
+        client_mock.release_channel.assert_called_once_with("channel_uuid", "project_uuid", "test@example.com")
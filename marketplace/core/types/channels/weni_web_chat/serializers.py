--- conflicted
+++ resolved
@@ -121,11 +121,7 @@
 
         client = ConnectProjectClient()
         return client.create_channel(
-<<<<<<< HEAD
-            user.email, self.app.project_uuid, data, self.app.channeltype_code
-=======
             user.email, self.app.project_uuid, data, self.app.flows_type_code
->>>>>>> 671e2002
         )
 
     def generate_script(self, attrs):

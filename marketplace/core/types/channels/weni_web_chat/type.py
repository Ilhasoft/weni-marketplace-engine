from marketplace.core.types.base import AppType
from . import views
from marketplace.applications.models import App


class WeniWebChatType(AppType):
    view_class = views.WeniWebChatViewSet

    code = "wwc"
    name = "Weni Web Chat"
    description = "O chat da Weni"  # TODO: Change to real description
    summary = "O chat da Weni"  # TODO: Change to real summary
    category = AppType.CATEGORY_CHANNEL
    developer = "Weni"
<<<<<<< HEAD
    bg_color = dict(red=250, green=250, blue=250, alpha=0.2)  # TODO: Change to real bg_color
    platform = App.PLATFORM_WENI_FLOWS
=======
    bg_color = "#00DED333"
>>>>>>> 42b1612e
<|MERGE_RESOLUTION|>--- conflicted
+++ resolved
@@ -12,9 +12,5 @@
     summary = "O chat da Weni"  # TODO: Change to real summary
     category = AppType.CATEGORY_CHANNEL
     developer = "Weni"
-<<<<<<< HEAD
-    bg_color = dict(red=250, green=250, blue=250, alpha=0.2)  # TODO: Change to real bg_color
-    platform = App.PLATFORM_WENI_FLOWS
-=======
     bg_color = "#00DED333"
->>>>>>> 42b1612e
+    platform = App.PLATFORM_WENI_FLOWS
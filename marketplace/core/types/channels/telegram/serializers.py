--- conflicted
+++ resolved
@@ -49,11 +49,7 @@
             user.email,
             app.project_uuid,
             {"auth_token": attrs.get("token")},
-<<<<<<< HEAD
-            app.channeltype_code,
-=======
             app.flows_type_code,
->>>>>>> 671e2002
         )
 
 

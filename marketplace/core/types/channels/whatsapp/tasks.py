--- conflicted
+++ resolved
@@ -179,15 +179,7 @@
 
             logger.info(f"Syncing app WABA. UUID: {app.uuid}")
 
-<<<<<<< HEAD
-            api = (
-                FacebookWABAApi(app.config.get("wa_user_token"))
-                if app.config.get("wa_user_token")
-                else FacebookWABAApi(settings.WHATSAPP_SYSTEM_USER_ACCESS_TOKEN)
-            )
-=======
             api = FacebookWABAApi(apptype.get_access_token(app))
->>>>>>> 890010c0
 
             try:
                 waba = api.get_waba(app, wa_waba_id)
@@ -320,19 +312,8 @@
                 continue
 
             try:
-<<<<<<< HEAD
-                api = (
-                    FacebookPhoneNumbersAPI(app.config.get("wa_user_token"))
-                    if app.config.get("wa_user_token")
-                    else FacebookPhoneNumbersAPI(
-                        settings.WHATSAPP_SYSTEM_USER_ACCESS_TOKEN
-                    )
-                )
-                phone_number = api.get_phone_number(app, phone_number_id)
-=======
                 api = FacebookPhoneNumbersAPI(apptype.get_access_token(app))
                 phone_number = api.get_phone_number(phone_number_id)
->>>>>>> 890010c0
 
                 phone_number_id = phone_number.get("id", None)
                 display_phone_number = phone_number.get("display_phone_number", None)

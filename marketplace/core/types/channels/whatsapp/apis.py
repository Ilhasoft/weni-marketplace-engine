--- conflicted
+++ resolved
@@ -159,11 +159,7 @@
     def __init__(self, access_token: str) -> None:
         self._access_token = access_token
 
-<<<<<<< HEAD
-    def _headers(self, app) -> dict:
-=======
     def _headers(self, app: App) -> dict:
->>>>>>> 12be2675
         user_token = app.config.get("wa_user_token")
         if user_token:
             return {"Authorization": f"Bearer {user_token}"}


import uuid
<<<<<<< HEAD
import requests
=======
>>>>>>> dddbe467

from unittest.mock import patch
from unittest.mock import MagicMock

from django.urls import reverse
from django.utils.crypto import get_random_string
from django.test import override_settings
from rest_framework import status

from marketplace.core.tests.base import APIBaseTestCase, FakeRequestsResponse
from marketplace.applications.models import App
from marketplace.accounts.models import ProjectAuthorization
from ..views import WhatsAppViewSet


class RetrieveWhatsAppTestCase(APIBaseTestCase):
    view_class = WhatsAppViewSet

    def setUp(self):
        super().setUp()

        self.app = App.objects.create(
            code="wpp", created_by=self.user, project_uuid=str(uuid.uuid4()), platform=App.PLATFORM_WENI_FLOWS
        )
        self.user_authorization = self.user.authorizations.create(project_uuid=self.app.project_uuid)
        self.user_authorization.set_role(ProjectAuthorization.ROLE_ADMIN)
        self.url = reverse("wpp-app-detail", kwargs={"uuid": self.app.uuid})

    @property
    def view(self):
        return self.view_class.as_view(APIBaseTestCase.ACTION_RETRIEVE)

    def test_request_ok(self):
        response = self.request.get(self.url, uuid=self.app.uuid)
        self.assertEqual(response.status_code, status.HTTP_200_OK)

    def test_retrieve_app_data(self):
        response = self.request.get(self.url, uuid=self.app.uuid)
        self.assertIn("uuid", response.json)
        self.assertIn("project_uuid", response.json)
        self.assertIn("platform", response.json)
        self.assertIn("created_on", response.json)
        self.assertEqual(response.json["config"], {})


class DestroyWhatsAppTestCase(APIBaseTestCase):
    view_class = WhatsAppViewSet

    def setUp(self):
        super().setUp()

        self.app = App.objects.create(
            code="wpp", created_by=self.user, project_uuid=str(uuid.uuid4()), platform=App.PLATFORM_WENI_FLOWS
        )
        self.user_authorization = self.user.authorizations.create(
            project_uuid=self.app.project_uuid, role=ProjectAuthorization.ROLE_ADMIN
        )
        self.url = reverse("wpp-app-detail", kwargs={"uuid": self.app.uuid})

    @property
    def view(self):
        return self.view_class.as_view(APIBaseTestCase.ACTION_DESTROY)

    # def test_destroy_app_ok(self):
    #     response = self.request.delete(self.url, uuid=self.app.uuid)
    #     self.assertEqual(response.status_code, status.HTTP_204_NO_CONTENT)

    # def test_destroy_with_authorization_contributor(self):
    #     self.user_authorization.set_role(ProjectAuthorization.ROLE_CONTRIBUTOR)
    #     response = self.request.delete(self.url, uuid=self.app.uuid)
    #     self.assertEqual(response.status_code, status.HTTP_204_NO_CONTENT)

    def test_destroy_with_authorization_contributor_and_another_user(self):
        self.user_authorization.set_role(ProjectAuthorization.ROLE_CONTRIBUTOR)
        self.request.set_user(self.super_user)
        self.super_user.authorizations.create(
            project_uuid=self.app.project_uuid, role=ProjectAuthorization.ROLE_CONTRIBUTOR
        )

        response = self.request.delete(self.url, uuid=self.app.uuid)
        self.assertEqual(response.status_code, status.HTTP_403_FORBIDDEN)

    def test_destroy_with_authorization_viewer(self):
        self.user_authorization.set_role(ProjectAuthorization.ROLE_VIEWER)
        response = self.request.delete(self.url, uuid=self.app.uuid)
        self.assertEqual(response.status_code, status.HTTP_403_FORBIDDEN)

    def test_destroy_with_authorization_not_setted(self):
        self.user_authorization.set_role(ProjectAuthorization.ROLE_NOT_SETTED)
        response = self.request.delete(self.url, uuid=self.app.uuid)
        self.assertEqual(response.status_code, status.HTTP_403_FORBIDDEN)


class SharedWabasWhatsAppTestCase(APIBaseTestCase):
    url = reverse("wpp-app-shared-wabas")
    view_class = WhatsAppViewSet

    @override_settings(SYSTEM_USER_ACCESS_TOKEN=get_random_string(32))
    def setUp(self):
        super().setUp()
        self.input_token = get_random_string(32)
        self.set_responses()

    def set_responses(self):
        self.debug_token_response = FakeRequestsResponse(
            {
                "data": {
                    "granular_scopes": [
                        {"scope": "business_management", "target_ids": ["1075799863665884"]},
                        {
                            "scope": "whatsapp_business_management",
                            "target_ids": ["1075799863265884", "1072999863265884"],
                        },
                    ]
                }
            }
        )

        self.debug_token_without_business_response = FakeRequestsResponse(
            {
                "data": {
                    "granular_scopes": [
                        {"scope": "business_management", "target_ids": ["1075799863665884"]},
                    ]
                }
            }
        )

        error_message = "The access token could not be decrypted"
        self.debug_token_error_response = FakeRequestsResponse(
            {"data": {"error": {"message": error_message}}}, error_message
        )

        self.target_responses = [
            FakeRequestsResponse(dict(id="1075799863265884", name="Fake target 1")),
            FakeRequestsResponse(dict(id="1072999863265884", name="Fake target 2")),
        ]

    @property
    def view(self):
        return self.view_class.as_view(dict(get="shared_wabas"))

    @patch("requests.get")
    def test_request_ok(self, requests):
        requests.side_effect = [self.debug_token_response] + self.target_responses

        response = self.request.get(self.url + f"?input_token={self.input_token}")
        response_json = response.json
        self.assertEqual(response.status_code, status.HTTP_200_OK)
        self.assertEqual(len(response_json), 2)

        for waba in response_json:
            self.assertTrue(waba.get("id", False))
            self.assertTrue(waba.get("name", False))

    def test_request_without_input_token(self):
        response = self.request.get(self.url)
        self.assertEqual(response.status_code, status.HTTP_400_BAD_REQUEST)
        self.assertEqual(response.json, ["input_token is a required parameter!"])

    @patch("requests.get")
    def test_request_with_invalid_input_token(self, requests):
        requests.side_effect = [self.debug_token_error_response]
        response = self.request.get(self.url + f"?input_token={self.input_token}")
        self.assertEqual(response.status_code, status.HTTP_400_BAD_REQUEST)
        self.assertEqual(response.json, [self.debug_token_error_response.error_message])

    @patch("requests.get")
    def test_response_without_whatsapp_business_management(self, requests):
        requests.side_effect = [self.debug_token_without_business_response]
        response = self.request.get(self.url + f"?input_token={self.input_token}")
        self.assertEqual(response.json, [])


class UpdateWhatsAppWebHookTestCase(APIBaseTestCase):
    view_class = WhatsAppViewSet

    def setUp(self):
        super().setUp()

        self.app = App.objects.create(
            code="wpp",
            created_by=self.user,
            project_uuid=str(uuid.uuid4()),
            platform=App.PLATFORM_WENI_FLOWS,
            flow_object_uuid=str(uuid.uuid4()),
        )
        self.user_authorization = self.user.authorizations.create(
            project_uuid=self.app.project_uuid
        )
        self.user_authorization.set_role(ProjectAuthorization.ROLE_ADMIN)
        self.url = reverse(
            "wpp-app-update-webhook", kwargs={"uuid": self.app.uuid}
        )

    @property
    def view(self):
        return self.view_class.as_view({"patch": "update_webhook"})

<<<<<<< HEAD
    @patch("marketplace.flows.client.FlowsClient.partial_config_update")
    def test_update_webhook_success(self, mock_flows_client):
=======
    @patch("marketplace.flows.client.FlowsClient.detail_channel")
    @patch("marketplace.flows.client.FlowsClient.update_config")
    def test_update_webhook_success(self, mock_flows_client, mock_detail):
>>>>>>> dddbe467
        mock = MagicMock()
        mock.raise_for_status.return_value = None
        mock_flows_client.return_value = mock

        webhook = {
            "url": "https://webhook.site/60f72b28-ff2e-4eaa-8655-e9fe76584555",
            "method": "POST",
            "headers": {
                "Authorization": "Bearer 1203alksdalksjd1029alksjda",
                "Content-type": "application/json",
            },
        }
        data = {"config": {"webhook": webhook}}
<<<<<<< HEAD
=======
        config = {
            "tests_key": "test_value",
            "config": {"key1": "value1", "key2": "value2"},
        }
        mock_detail.return_value = config

>>>>>>> dddbe467
        response = self.request.patch(self.url, data, uuid=self.app.uuid)
        self.assertEqual(response.status_code, status.HTTP_200_OK)

        app = App.objects.get(uuid=self.app.uuid)
        app.config["webhook"] = webhook
        app.save()

        self.assertEqual(app.config["webhook"], webhook)

<<<<<<< HEAD
    @patch("marketplace.flows.client.FlowsClient.partial_config_update")
    def test_update_webhook_invalid_key(self, mock_flows_client):
        mock = MagicMock()
        mock.raise_for_status.return_value = None
        mock_flows_client.return_value = mock
=======
    def test_update_webhook_invalid_key(self):
>>>>>>> dddbe467
        data = {"invalid_key": {}}

        response = self.request.patch(self.url, data, uuid=self.app.uuid)
        self.assertEqual(response.json, {"detail": "Missing key: 'config'"})
<<<<<<< HEAD
        self.assertEqual(response.status_code, status.HTTP_500_INTERNAL_SERVER_ERROR)

    @patch("marketplace.flows.client.FlowsClient.partial_config_update")
    def test_update_webhook_http_error(self, mock_flows_client):
        mock_response = MagicMock()
        mock_response.raise_for_status.side_effect = requests.exceptions.HTTPError(
            "HTTPError"
        )
        mock_flows_client.return_value = mock_response
        data = {"config": {"webhook": "https://example.com"}}

        response = self.request.patch(self.url, data, uuid=self.app.uuid)
        self.assertEqual(response.json, {"detail": "HTTPError: HTTPError"})
        self.assertEqual(response.status_code, status.HTTP_500_INTERNAL_SERVER_ERROR)

    @patch("marketplace.flows.client.FlowsClient.partial_config_update")
    def test_update_webhook_request_error(self, mock_flows_client):
        mock_response = MagicMock()
        mock_response.raise_for_status.side_effect = (
            requests.exceptions.RequestException("RequestException")
        )
        mock_flows_client.return_value = mock_response
        data = {"config": {"webhook": "https://example.com"}}

        response = self.request.patch(self.url, data, uuid=self.app.uuid)
        self.assertEqual(
            response.json, {"detail": "RequestException: RequestException"}
        )
=======
>>>>>>> dddbe467
        self.assertEqual(response.status_code, status.HTTP_500_INTERNAL_SERVER_ERROR)<|MERGE_RESOLUTION|>--- conflicted
+++ resolved
@@ -1,9 +1,5 @@
 
 import uuid
-<<<<<<< HEAD
-import requests
-=======
->>>>>>> dddbe467
 
 from unittest.mock import patch
 from unittest.mock import MagicMock
@@ -203,14 +199,9 @@
     def view(self):
         return self.view_class.as_view({"patch": "update_webhook"})
 
-<<<<<<< HEAD
-    @patch("marketplace.flows.client.FlowsClient.partial_config_update")
-    def test_update_webhook_success(self, mock_flows_client):
-=======
     @patch("marketplace.flows.client.FlowsClient.detail_channel")
     @patch("marketplace.flows.client.FlowsClient.update_config")
     def test_update_webhook_success(self, mock_flows_client, mock_detail):
->>>>>>> dddbe467
         mock = MagicMock()
         mock.raise_for_status.return_value = None
         mock_flows_client.return_value = mock
@@ -224,15 +215,12 @@
             },
         }
         data = {"config": {"webhook": webhook}}
-<<<<<<< HEAD
-=======
         config = {
             "tests_key": "test_value",
             "config": {"key1": "value1", "key2": "value2"},
         }
         mock_detail.return_value = config
 
->>>>>>> dddbe467
         response = self.request.patch(self.url, data, uuid=self.app.uuid)
         self.assertEqual(response.status_code, status.HTTP_200_OK)
 
@@ -242,48 +230,9 @@
 
         self.assertEqual(app.config["webhook"], webhook)
 
-<<<<<<< HEAD
-    @patch("marketplace.flows.client.FlowsClient.partial_config_update")
-    def test_update_webhook_invalid_key(self, mock_flows_client):
-        mock = MagicMock()
-        mock.raise_for_status.return_value = None
-        mock_flows_client.return_value = mock
-=======
     def test_update_webhook_invalid_key(self):
->>>>>>> dddbe467
         data = {"invalid_key": {}}
 
         response = self.request.patch(self.url, data, uuid=self.app.uuid)
         self.assertEqual(response.json, {"detail": "Missing key: 'config'"})
-<<<<<<< HEAD
-        self.assertEqual(response.status_code, status.HTTP_500_INTERNAL_SERVER_ERROR)
-
-    @patch("marketplace.flows.client.FlowsClient.partial_config_update")
-    def test_update_webhook_http_error(self, mock_flows_client):
-        mock_response = MagicMock()
-        mock_response.raise_for_status.side_effect = requests.exceptions.HTTPError(
-            "HTTPError"
-        )
-        mock_flows_client.return_value = mock_response
-        data = {"config": {"webhook": "https://example.com"}}
-
-        response = self.request.patch(self.url, data, uuid=self.app.uuid)
-        self.assertEqual(response.json, {"detail": "HTTPError: HTTPError"})
-        self.assertEqual(response.status_code, status.HTTP_500_INTERNAL_SERVER_ERROR)
-
-    @patch("marketplace.flows.client.FlowsClient.partial_config_update")
-    def test_update_webhook_request_error(self, mock_flows_client):
-        mock_response = MagicMock()
-        mock_response.raise_for_status.side_effect = (
-            requests.exceptions.RequestException("RequestException")
-        )
-        mock_flows_client.return_value = mock_response
-        data = {"config": {"webhook": "https://example.com"}}
-
-        response = self.request.patch(self.url, data, uuid=self.app.uuid)
-        self.assertEqual(
-            response.json, {"detail": "RequestException: RequestException"}
-        )
-=======
->>>>>>> dddbe467
         self.assertEqual(response.status_code, status.HTTP_500_INTERNAL_SERVER_ERROR)
--- conflicted
+++ resolved
@@ -69,17 +69,8 @@
     def __init__(self, access_token: str) -> None:
         self._access_token = access_token
 
-<<<<<<< HEAD
-    def _headers(self, app) -> dict:
-        user_token = app.config.get("wa_user_token")
-        if user_token:
-            return {"Authorization": f"Bearer {user_token}"}
-        else:
-            return {"Authorization": f"Bearer {self._access_token}"}
-=======
     def _headers(self) -> dict:
         return {"Authorization": f"Bearer {self._access_token}"}
->>>>>>> e66f446c
 
     def _get_url(self, endpoint: str) -> str:
         return f"{settings.WHATSAPP_API_URL}/{endpoint}"

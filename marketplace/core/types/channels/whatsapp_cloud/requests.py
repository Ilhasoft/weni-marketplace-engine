import time

import requests
from rest_framework import status

from django.conf import settings

from marketplace.applications.models import App
from ..whatsapp_base.interfaces import ProfileHandlerInterface
from ..whatsapp_base.exceptions import FacebookApiException


class CloudProfileRequest(ProfileHandlerInterface):
    # TODO: Validate response status
    _endpoint = "/whatsapp_business_profile"
    _fields = dict(
        fields="about,address,description,email,profile_picture_url,websites,vertical"
    )

    def __init__(self, app: App, phone_number_id: "str") -> None:
        self.app = app
        self._phone_number_id = phone_number_id

    @property
    def _url(self) -> str:
        return settings.WHATSAPP_API_URL + f"/{self._phone_number_id}" + self._endpoint

    def _headers(self, app) -> dict:
        access_token = settings.WHATSAPP_SYSTEM_USER_ACCESS_TOKEN
        user_token = self.app.config.get("wa_user_token")
        if user_token:
            return {
                "Content-Type": "application/json",
                "Authorization": f"Bearer {user_token}",
            }
<<<<<<< HEAD
        return {
            "Content-Type": "application/json",
            "Authorization": f"Bearer {access_token}",
        }
=======
        else:
            return {
                "Content-Type": "application/json",
                "Authorization": f"Bearer {access_token}",
            }
>>>>>>> d992611c

    def get_profile(self):
        response = requests.get(self._url, params=self._fields, headers=self._headers)
        content = response.json().get("data", [{}])[0]

        return dict(
            status=content.get("about"),
            email=content.get("email"),
            websites=content.get("websites"),
            address=content.get("address"),
            photo_url=content.get("profile_picture_url"),
            business=dict(
                description=content.get("description"), vertical=content.get("vertical")
            ),
        )

    def set_profile(self, **kwargs) -> None:
        # TODO: Validate photo change
        data = dict(messaging_product="whatsapp")
        data.update(kwargs)

        response = requests.post(self._url, headers=self._headers, json=data)
        if response.status_code != status.HTTP_200_OK:
            raise FacebookApiException(response.json())

    def delete_profile_photo(self):
        ...


class PhoneNumbersRequest(object):
    def __init__(self, access_token: str) -> None:
        self._access_token = access_token

    @property
    def _headers(self) -> dict:
        return {"Authorization": f"Bearer {self._access_token}"}

    def _get_url(self, endpoint: str) -> str:
        return f"{settings.WHATSAPP_API_URL}/{endpoint}"

    def get_phone_numbers(self, waba_id: str) -> list:
        url = self._get_url(f"{waba_id}/phone_numbers")
        response = requests.get(url, headers=self._headers)

        for i in range(2):
            if response.status_code != status.HTTP_200_OK:
                time.sleep(10)
                response = requests.get(url, headers=self._headers)

        if response.status_code != status.HTTP_200_OK:
            raise FacebookApiException(response.json())

        return response.json().get("data", [])

    def get_phone_number(self, phone_number_id: str):
        url = self._get_url(phone_number_id)
        print('URL PHONE NUMBER', url, 'HEADER', self._headers)
        response = requests.get(url, headers=self._headers)

        if response.status_code != status.HTTP_200_OK:
            raise FacebookApiException(response.json())

        return response.json()


class PhotoAPIRequest(object):
    def __init__(self, phone_number_id: str, app: App) -> None:
        self._access_token = settings.WHATSAPP_SYSTEM_USER_ACCESS_TOKEN
        self._phone_number_id = phone_number_id
        self.app = app

    @property
    def _headers(self) -> dict:
        if self.app.config.get("wa_user_token"):
            return {"Authorization": f"Bearer {self.app.config.get('wa_user_token')}"}
        return {"Authorization": f"Bearer {self._access_token}"}

    def _get_url(self, endpoint: str) -> str:
        return f"{settings.WHATSAPP_API_URL}/{endpoint}"

    def create_upload_session(
        self, access_token: str, file_length: int, file_type: str
    ) -> str:
        url = self._get_url(
            f"app/uploads?access_token={self._access_token}&file_length={file_length}&file_type={file_type}"
        )
        response = requests.post(url, headers=self._headers)

        if response.status_code != status.HTTP_200_OK:
            raise FacebookApiException(response.json())

        return response.json().get("id", "")

    def upload_photo(
        self, upload_session_id: str, photo: str, is_uploading: bool = False
    ) -> str:
        url = self._get_url(upload_session_id)

        headers = {
            "Content-Type": photo.content_type,
            "Authorization": f"OAuth {self._access_token}",
        }

        if not is_uploading:
            headers["file_offset"] = "0"

        response = requests.post(url, headers=headers, data=photo.file.getvalue())

        if response.status_code != status.HTTP_200_OK:
            raise FacebookApiException(response.json())

        return response.json().get("h", "")

    def set_photo(self, photo):
        url = self._get_url(f"{self._phone_number_id}/whatsapp_business_profile")

        upload_session_id = self.create_upload_session(
            self._access_token, len(photo.file.getvalue()), file_type=photo.content_type
        )

        upload_handle = self.upload_photo(upload_session_id, photo)

        payload = {
            "messaging_product": "whatsapp",
            "profile_picture_handle": upload_handle,
        }

        response = requests.post(url, headers=self._headers, json=payload)

        if response.status_code != status.HTTP_200_OK:
            raise FacebookApiException(response.json())<|MERGE_RESOLUTION|>--- conflicted
+++ resolved
@@ -33,18 +33,11 @@
                 "Content-Type": "application/json",
                 "Authorization": f"Bearer {user_token}",
             }
-<<<<<<< HEAD
-        return {
-            "Content-Type": "application/json",
-            "Authorization": f"Bearer {access_token}",
-        }
-=======
         else:
             return {
                 "Content-Type": "application/json",
                 "Authorization": f"Bearer {access_token}",
             }
->>>>>>> d992611c
 
     def get_profile(self):
         response = requests.get(self._url, params=self._fields, headers=self._headers)

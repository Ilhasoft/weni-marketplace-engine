--- conflicted
+++ resolved
@@ -157,7 +157,7 @@
 
         if response.status_code != status.HTTP_200_OK:
             raise ValidationError(response.json())
-        
+
         phone_number_request = PhoneNumbersRequest(user_auth)
         phone_number = phone_number_request.get_phone_number(phone_number_id)
         print('PHONE NUMBER', phone_number)
@@ -171,13 +171,6 @@
 
         if response.status_code != status.HTTP_200_OK:
             raise ValidationError(response.json())
-<<<<<<< HEAD
-
-        phone_number_request = PhoneNumbersRequest(user_auth)
-        phone_number = phone_number_request.get_phone_number(phone_number_id)
-        print('PHONE NUMBER', phone_number)
-=======
->>>>>>> f1a3fdfe
 
         config = dict(
             wa_number=phone_number.get("display_phone_number"),

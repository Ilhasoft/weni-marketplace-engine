--- conflicted
+++ resolved
@@ -99,11 +99,7 @@
 
         base_url = settings.WHATSAPP_API_URL
 
-<<<<<<< HEAD
-        url = f"{base_url}/{settings.WHATSAPP_VERSION}/oauth/access_token"
-=======
         url = f"{base_url}/oauth/access_token"
->>>>>>> 204e6ec6
         params = dict(
             client_id=settings.WHATSAPP_APPLICATION_ID,
             client_secret=settings.WHATSAPP_APPLICATION_SECRET,

import string
import requests

from typing import TYPE_CHECKING

from rest_framework.response import Response
from rest_framework.exceptions import ValidationError
from rest_framework import status
from rest_framework.decorators import action
from rest_framework.exceptions import APIException

from django.conf import settings
from django.utils.crypto import get_random_string

from marketplace.core.types import views
from marketplace.applications.models import App
from marketplace.celery import app as celery_app
from marketplace.connect.client import ConnectProjectClient
from marketplace.flows.client import FlowsClient

from ..whatsapp_base import mixins
from ..whatsapp_base.serializers import WhatsAppSerializer
from ..whatsapp_base.exceptions import FacebookApiException

from .facades import CloudProfileFacade, CloudProfileContactFacade
from .requests import PhoneNumbersRequest

from .serializers import WhatsAppCloudConfigureSerializer


if TYPE_CHECKING:
    from rest_framework.request import Request  # pragma: no cover


class WhatsAppCloudViewSet(
    views.BaseAppTypeViewSet,
    mixins.WhatsAppConversationsMixin,
    mixins.WhatsAppContactMixin,
    mixins.WhatsAppProfileMixin,
):
    serializer_class = WhatsAppSerializer

    business_profile_class = CloudProfileContactFacade
    profile_class = CloudProfileFacade

    @property
    def app_waba_id(self) -> dict:
        config = self.get_object().config
        waba_id = config.get("wa_waba_id", None)

        if waba_id is None:
            raise ValidationError(
                "This app does not have WABA (Whatsapp Business Account ID) configured"
            )

        return waba_id

    @property
    def profile_config_credentials(self) -> dict:
        config = self.get_object().config
        phone_numbrer_id = config.get("wa_phone_number_id", None)

        if phone_numbrer_id is None:
            raise ValidationError("The phone number is not configured")

        return dict(phone_number_id=phone_numbrer_id)

    @property
    def get_access_token(self) -> str:
        user_acess_token = self.get_object().config.get("wa_user_token")
        access_token = (
            user_acess_token
            if user_acess_token
            else settings.WHATSAPP_SYSTEM_USER_ACCESS_TOKEN
        )
        if access_token is None:
            raise ValidationError("This app does not have fb_access_token in settings")

        return access_token

    def get_queryset(self):
        return super().get_queryset().filter(code=self.type_class.code)

    def destroy(self, request, *args, **kwargs) -> Response:
        return Response(
            "This channel cannot be deleted", status=status.HTTP_403_FORBIDDEN
        )

    def create(self, request, *args, **kwargs):
        serializer = WhatsAppCloudConfigureSerializer(data=request.data)
        serializer.is_valid(raise_exception=True)

        project_uuid = request.data.get("project_uuid")

        waba_id = serializer.validated_data.get("waba_id")
        phone_number_id = serializer.validated_data.get("phone_number_id")
        auth_code = serializer.validated_data.get("auth_code")
        waba_currency = "USD"

        base_url = settings.WHATSAPP_API_URL
        weni_token_headers = {"Authorization": f"Bearer {settings.WHATSAPP_SYSTEM_USER_ACCESS_TOKEN}"}

        url = f"{base_url}/oauth/access_token"
        params = dict(
            client_id=settings.WHATSAPP_APPLICATION_ID,
            client_secret=settings.WHATSAPP_APPLICATION_SECRET,
            code=auth_code,
        )
        print('URL', url, params)
        response = requests.get(url, params=params)
        print('RESPONSE', response.json())
        if response.status_code != status.HTTP_200_OK:
            raise ValidationError(response.json())

        user_auth = response.json().get("access_token")
        print('USER TOKEN NEW', user_auth)
        headers = {"Authorization": f"Bearer {user_auth}"}

        url = f"{base_url}/{waba_id}"
        params = dict(fields="on_behalf_of_business_info,message_template_namespace")
        print(url, params)
        response = requests.get(url, params=params, headers=headers)
        print(response.json())

        message_template_namespace = response.json().get("message_template_namespace")
        business_id = response.json().get("on_behalf_of_business_info").get("id")

        url = f"{base_url}/{waba_id}/assigned_users"
        params = dict(
            user=settings.WHATSAPP_CLOUD_SYSTEM_USER_ID,
            access_token=settings.WHATSAPP_SYSTEM_USER_ACCESS_TOKEN,
            tasks="MANAGE",
        )
        print(url, params)
        response = requests.post(url, params=params, headers=headers)
        print(response.json())

        if response.status_code != status.HTTP_200_OK:
            raise ValidationError(response.json())

        url = f"{base_url}/{settings.WHATSAPP_CLOUD_EXTENDED_CREDIT_ID}/whatsapp_credit_sharing_and_attach"
        params = dict(waba_id=waba_id, waba_currency=waba_currency)
        print(url, params)

        response = requests.post(url, params=params, headers=weni_token_headers)
        print(response.json())

        if response.status_code != status.HTTP_200_OK:
            raise ValidationError(response.json())

        allocation_config_id = response.json().get("allocation_config_id")

        url = f"{base_url}/{waba_id}/subscribed_apps"
        print(url)
        response = requests.post(url, headers=headers)
        print(response.json())

        if response.status_code != status.HTTP_200_OK:
            raise ValidationError(response.json())

        url = f"{base_url}/{phone_number_id}/register"
        pin = get_random_string(6, string.digits)
        data = dict(messaging_product="whatsapp", pin=pin)
        print(url, data)
        response = requests.post(url, headers=headers, data=data)
        print(response.json())

        if response.status_code != status.HTTP_200_OK:
            raise ValidationError(response.json())

        phone_number_request = PhoneNumbersRequest(user_auth)
<<<<<<< HEAD
        phone_number = phone_number_request.get_phone_number(phone_number_id)
=======
        phone_number = phone_number_request.get_phone_number(user_auth, phone_number_id)
>>>>>>> e66f446c
        print('PHONE NUMBER', phone_number)

        config = dict(
            wa_number=phone_number.get("display_phone_number"),
            wa_verified_name=phone_number.get("verified_name"),
            wa_waba_id=waba_id,
            wa_currency=waba_currency,
            wa_business_id=business_id,
            wa_message_template_namespace=message_template_namespace,
            wa_pin=pin,
            wa_user_token=user_auth,
        )

        client = ConnectProjectClient()
        channel = client.create_wac_channel(
            request.user.email, project_uuid, phone_number_id, config
        )

        config["title"] = config.get("wa_number")
        config["wa_allocation_config_id"] = allocation_config_id
        config["wa_phone_number_id"] = phone_number_id

        App.objects.create(
            code=self.type_class.code,
            config=config,
            project_uuid=project_uuid,
            platform=App.PLATFORM_WENI_FLOWS,
            created_by=request.user,
            flow_object_uuid=channel.get("uuid"),
            configured=True,
        )

        celery_app.send_task(name="sync_whatsapp_cloud_wabas")
        celery_app.send_task(name="sync_whatsapp_cloud_phone_numbers")

        return Response(serializer.validated_data)

    @action(detail=True, methods=["PATCH"])
    def update_webhook(self, request, uuid=None):
        """
        This method updates the flows config with the new  [webhook] information,
        if the update is successful, the webhook is updated in integrations,
        otherwise an exception will occur.
        """

        try:
            flows_client = FlowsClient()

            app = self.get_object()
            config = request.data["config"]

            detail_channel = flows_client.detail_channel(app.flow_object_uuid)

            flows_config = detail_channel["config"]
            updated_config = flows_config
            updated_config["webhook"] = config["webhook"]

            response = flows_client.update_config(
                data=updated_config, flow_object_uuid=app.flow_object_uuid
            )
            response.raise_for_status()

        except KeyError as exception:
            # Handle missing keys
            raise APIException(
                detail=f"Missing key: {str(exception)}", code=400
            ) from exception

        app.config["webhook"] = config["webhook"]
        app.save()

        serializer = self.get_serializer(app)
        return Response(serializer.data)

    @action(detail=True, methods=["GET"])
    def report_sent_messages(self, request: "Request", **kwargs):
        project_uuid = request.query_params.get("project_uuid", None)
        start_date = request.query_params.get("start_date", None)
        end_date = request.query_params.get("end_date", None)
        user = request.user.email

        if project_uuid is None:
            raise ValidationError("project_uuid is a required parameter")

        if start_date is None:
            raise ValidationError("start_date is a required parameter")

        if end_date is None:
            raise ValidationError("end_date is a required parameter")

        client = FlowsClient()
        response = client.get_sent_messagers(
            end_date=end_date,
            project_uuid=project_uuid,
            start_date=start_date,
            user=user,
        )

        return Response(status=response.status_code)<|MERGE_RESOLUTION|>--- conflicted
+++ resolved
@@ -169,11 +169,7 @@
             raise ValidationError(response.json())
 
         phone_number_request = PhoneNumbersRequest(user_auth)
-<<<<<<< HEAD
-        phone_number = phone_number_request.get_phone_number(phone_number_id)
-=======
         phone_number = phone_number_request.get_phone_number(user_auth, phone_number_id)
->>>>>>> e66f446c
         print('PHONE NUMBER', phone_number)
 
         config = dict(

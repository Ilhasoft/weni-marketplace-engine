from django.shortcuts import get_object_or_404
from rest_framework import viewsets
from rest_framework.decorators import action
from rest_framework.response import Response
from rest_framework.pagination import PageNumberPagination
from rest_framework import status

from marketplace.services.facebook.service import (
    FacebookService,
)
from marketplace.core.types.channels.whatsapp_cloud.services.flows import (
    FlowsService,
)
from marketplace.wpp_products.models import Catalog
from marketplace.applications.models import App

from marketplace.clients.facebook.client import FacebookClient
from marketplace.clients.flows.client import FlowsClient

from marketplace.wpp_products.serializers import (
    CatalogSerializer,
    ProductSerializer,
    ToggleVisibilitySerializer,
    TresholdSerializer,
    CatalogListSerializer,
)
from marketplace.services.vtex.generic_service import VtexService
from marketplace.celery import app as celery_app


class BaseViewSet(viewsets.ModelViewSet):
    fb_service_class = FacebookService
    flows_service_class = FlowsService

    fb_client_class = FacebookClient
    flows_client_class = FlowsClient

    def __init__(self, *args, **kwargs):
        super().__init__(*args, **kwargs)
        self._fb_service = None
        self._flows_service = None

    @property
    def fb_service(self):  # pragma: no cover
        if not self._fb_service:
            self._fb_service = self.fb_service_class(self.fb_client_class())
        return self._fb_service

    @property
    def flows_service(self):  # pragma: no cover
        if not self._flows_service:
            self._flows_service = self.flows_service_class(self.flows_client_class())
        return self._flows_service


class Pagination(PageNumberPagination):
    page_size = 15
    page_size_query_param = "page_size"
    max_page_size = 500


class CatalogViewSet(BaseViewSet):
    serializer_class = CatalogSerializer
    pagination_class = Pagination
    vtex_generic_service_class = VtexService

    def __init__(self, *args, **kwargs):
        super().__init__(*args, **kwargs)
        self._vtex_app_service = None

    @property
    def vtex_service(self):  # pragma: no cover
        if not self._vtex_app_service:
            self._vtex_app_service = self.vtex_generic_service_class()
        return self._vtex_app_service

    def filter_queryset(self, queryset):
        params = self.request.query_params
        name = params.get("name")
        if name:
            queryset = queryset.filter(name__icontains=name)

        return queryset

    def get_queryset(self):
        app_uuid = self.kwargs.get("app_uuid")
        app = get_object_or_404(App, uuid=app_uuid, code="wpp-cloud")
        return Catalog.objects.filter(app=app).order_by("name")

    def get_object(self):
        queryset = self.get_queryset()
        catalog_uuid = self.kwargs.get("catalog_uuid")
        return get_object_or_404(queryset, uuid=catalog_uuid)
    
    def _get_catalog(self, catalog_uuid, app_uuid):
        return get_object_or_404(
            Catalog, uuid=catalog_uuid, app__uuid=app_uuid, app__code="wpp-cloud"
        )

    def create(self, request, app_uuid, *args, **kwargs):
        app = get_object_or_404(App, uuid=app_uuid, code="wpp-cloud")
        serializer = self.serializer_class(data=request.data)
        serializer.is_valid(raise_exception=True)

        vtex_app = self.vtex_service.app_manager.get_vtex_app_or_error(app.project_uuid)

        catalog, _fba_catalog_id = self.fb_service.create_vtex_catalog(
            serializer.validated_data, app, vtex_app, self.request.user
        )
        if not catalog:
            return Response(
                {"detail": "Failed to create catalog on Facebook."},
                status=status.HTTP_400_BAD_REQUEST,
            )

        credentials = {
            "app_key": vtex_app.config.get("api_credentials", {}).get("app_key"),
            "app_token": vtex_app.config.get("api_credentials", {}).get("app_token"),
            "domain": vtex_app.config.get("api_credentials", {}).get("domain"),
        }

        celery_app.send_task(
            name="task_insert_vtex_products",
            kwargs={"credentials": credentials, "catalog_uuid": str(catalog.uuid)},
            queue="product_synchronization",
        )

        return Response(CatalogSerializer(catalog).data, status=status.HTTP_201_CREATED)

    def retrieve(self, request, *args, **kwargs):
        catalog = self.get_object()
        connected_catalog_id = self.fb_service.get_connected_catalog(catalog.app)
        serializer = self.serializer_class(
            catalog, context={"connected_catalog_id": connected_catalog_id}
        )
        return Response(serializer.data)

    def list(self, request, *args, **kwargs):
        queryset = self.filter_queryset(self.get_queryset())
        page_data = self.paginate_queryset(queryset)
        serialized_data = []

        if queryset.exists():
            connected_catalog_id = self.fb_service.get_connected_catalog(
                queryset.first().app
            )
            serializer = CatalogListSerializer(
                page_data, context={"connected_catalog_id": connected_catalog_id}
            )
            serialized_data = serializer.data

        return self.get_paginated_response(serialized_data)

    @action(detail=True, methods=["GET"], url_path="list-products")
    def list_products(self, request, app_uuid, catalog_uuid, *args, **kwargs):
        catalog = self._get_catalog(catalog_uuid, app_uuid)
        products = catalog.products.all()
        serializer = ProductSerializer(products, many=True)
<<<<<<< HEAD
        return Response(serializer.data)
=======
        return self.get_paginated_response(serializer.data)
>>>>>>> d1497bad

    def destroy(self, request, *args, **kwargs):
        success = self.fb_service.catalog_deletion(self.get_object())
        if not success:
            return Response(
                {"detail": "Failed to delete catalog on Facebook."},
                status=status.HTTP_400_BAD_REQUEST,
            )

        return Response(status=status.HTTP_204_NO_CONTENT)

    @action(detail=True, methods=["POST"])
    def enable_catalog(self, request, *args, **kwargs):
        catalog = self.get_object()
        success, response = self.fb_service.enable_catalog(catalog)
        if not success:
            return Response(status=status.HTTP_400_BAD_REQUEST, data=response)

        self.flows_service.update_catalog_to_active(
            catalog.app, catalog.facebook_catalog_id
        )
        return Response(status=status.HTTP_200_OK)

    @action(detail=True, methods=["POST"])
    def disable_catalog(self, request, *args, **kwargs):
        catalog = self.get_object()
        success, response = self.fb_service.disable_catalog(catalog)
        if not success:
            return Response(status=status.HTTP_400_BAD_REQUEST, data=response)

        self.flows_service.update_catalog_to_inactive(
            catalog.app, catalog.facebook_catalog_id
        )
        return Response(status=status.HTTP_200_OK)


class CommerceSettingsViewSet(BaseViewSet):
    serializer_class = ToggleVisibilitySerializer

    @action(detail=False, methods=["GET"])
    def commerce_settings_status(self, request, app_uuid, *args, **kwargs):
        app = get_object_or_404(App, uuid=app_uuid, code="wpp-cloud")
        response = self.fb_service.wpp_commerce_settings(app)
        return Response(response)

    @action(detail=False, methods=["POST"])
    def toggle_catalog_visibility(self, request, app_uuid, *args, **kwargs):
        serializer = self.serializer_class(data=request.data)
        serializer.is_valid(raise_exception=True)
        enable_visibility = serializer.validated_data["enable"]

        app = get_object_or_404(App, uuid=app_uuid, code="wpp-cloud")
        response = self.fb_service.toggle_catalog_visibility(app, enable_visibility)
        return Response(response)

    @action(detail=False, methods=["POST"])
    def toggle_cart_visibility(self, request, app_uuid, *args, **kwargs):
        serializer = self.serializer_class(data=request.data)
        serializer.is_valid(raise_exception=True)
        enable_cart = serializer.validated_data["enable"]

        app = get_object_or_404(App, uuid=app_uuid, code="wpp-cloud")
        response = self.fb_service.toggle_cart(app, enable_cart)
        return Response(response)

    @action(detail=False, methods=["GET"])
    def get_active_catalog(self, request, app_uuid, *args, **kwargs):
        app = get_object_or_404(App, uuid=app_uuid, code="wpp-cloud")
        response = self.fb_service.get_connected_catalog(app)
        return Response(response)


class TresholdViewset(BaseViewSet):
    serializer_class = TresholdSerializer

    @action(detail=True, methods=["POST"])
    def update_treshold(self, request, app_uuid, *args, **kwargs):
        app = get_object_or_404(App, uuid=app_uuid, code="wpp-cloud")
        serializer = self.serializer_class(data=request.data)
        serializer.is_valid(raise_exception=True)

        treshold = serializer.validated_data["treshold"]
        self.flows_service.update_treshold(app, treshold)

        return Response(status=status.HTTP_204_NO_CONTENT)<|MERGE_RESOLUTION|>--- conflicted
+++ resolved
@@ -156,11 +156,7 @@
         catalog = self._get_catalog(catalog_uuid, app_uuid)
         products = catalog.products.all()
         serializer = ProductSerializer(products, many=True)
-<<<<<<< HEAD
-        return Response(serializer.data)
-=======
         return self.get_paginated_response(serializer.data)
->>>>>>> d1497bad
 
     def destroy(self, request, *args, **kwargs):
         success = self.fb_service.catalog_deletion(self.get_object())

from django.shortcuts import get_object_or_404
from rest_framework import viewsets
from rest_framework.decorators import action
from rest_framework.response import Response
from rest_framework.pagination import PageNumberPagination
from rest_framework import status

from marketplace.services.facebook.service import (
    FacebookService,
)
from marketplace.core.types.channels.whatsapp_cloud.services.flows import (
    FlowsService,
)
from marketplace.wpp_products.models import Catalog
from marketplace.applications.models import App

from marketplace.clients.facebook.client import FacebookClient
from marketplace.clients.flows.client import FlowsClient

from marketplace.wpp_products.serializers import (
    CatalogSerializer,
    ProductSerializer,
    ToggleVisibilitySerializer,
    TresholdSerializer,
    CatalogListSerializer,
)
from marketplace.services.vtex.generic_service import VtexService
from marketplace.celery import app as celery_app


class BaseViewSet(viewsets.ModelViewSet):
    fb_service_class = FacebookService
    flows_service_class = FlowsService

    fb_client_class = FacebookClient
    flows_client_class = FlowsClient

    def __init__(self, *args, **kwargs):
        super().__init__(*args, **kwargs)
        self._fb_service = None
        self._flows_service = None

    @property
    def fb_service(self):  # pragma: no cover
        if not self._fb_service:
            self._fb_service = self.fb_service_class(self.fb_client_class())
        return self._fb_service

    @property
    def flows_service(self):  # pragma: no cover
        if not self._flows_service:
            self._flows_service = self.flows_service_class(self.flows_client_class())
        return self._flows_service


class Pagination(PageNumberPagination):
    page_size = 15
    page_size_query_param = "page_size"
    max_page_size = 500


class CatalogViewSet(BaseViewSet):
    serializer_class = CatalogSerializer
    pagination_class = Pagination
    vtex_generic_service_class = VtexService

    def __init__(self, *args, **kwargs):
        super().__init__(*args, **kwargs)
        self._vtex_app_service = None

    @property
    def vtex_service(self):  # pragma: no cover
        if not self._vtex_app_service:
            self._vtex_app_service = self.vtex_generic_service_class()
        return self._vtex_app_service

    def filter_queryset(self, queryset):
        params = self.request.query_params
        name = params.get("name")
        if name:
            queryset = queryset.filter(name__icontains=name)

        return queryset

    def get_queryset(self):
        app_uuid = self.kwargs.get("app_uuid")
        app = get_object_or_404(App, uuid=app_uuid, code="wpp-cloud")
        return Catalog.objects.filter(app=app).order_by("name")

    def get_object(self):
        queryset = self.get_queryset()
        catalog_uuid = self.kwargs.get("catalog_uuid")
        return get_object_or_404(queryset, uuid=catalog_uuid)
    
    def _get_catalog(self, catalog_uuid, app_uuid):
        return get_object_or_404(
            Catalog, uuid=catalog_uuid, app__uuid=app_uuid, app__code="wpp-cloud"
        )

    def create(self, request, app_uuid, *args, **kwargs):
        app = get_object_or_404(App, uuid=app_uuid, code="wpp-cloud")
        serializer = self.serializer_class(data=request.data)
        serializer.is_valid(raise_exception=True)

        vtex_app = self.vtex_service.app_manager.get_vtex_app_or_error(app.project_uuid)

        catalog, _fba_catalog_id = self.fb_service.create_vtex_catalog(
            serializer.validated_data, app, vtex_app, self.request.user
        )
        if not catalog:
            return Response(
                {"detail": "Failed to create catalog on Facebook."},
                status=status.HTTP_400_BAD_REQUEST,
            )

<<<<<<< HEAD
        self._update_connected_catalog_flag(app)
=======
        # self._update_connected_catalog_flag(app)
>>>>>>> a2348684

        credentials = {
            "app_key": vtex_app.config.get("api_credentials", {}).get("app_key"),
            "app_token": vtex_app.config.get("api_credentials", {}).get("app_token"),
            "domain": vtex_app.config.get("api_credentials", {}).get("domain"),
        }

        celery_app.send_task(
            name="task_insert_vtex_products",
            kwargs={"credentials": credentials, "catalog_uuid": str(catalog.uuid)},
            queue="product_synchronization",
        )
        self._update_connected_catalog_flag(app)

        return Response(CatalogSerializer(catalog).data, status=status.HTTP_201_CREATED)

    def retrieve(self, request, *args, **kwargs):
        catalog = self.get_object()
        connected_catalog_id = self.fb_service.get_connected_catalog(catalog.app)
        serializer = self.serializer_class(
            catalog, context={"connected_catalog_id": connected_catalog_id}
        )
        return Response(serializer.data)

    def list(self, request, *args, **kwargs):
        queryset = self.filter_queryset(self.get_queryset())
        page_data = self.paginate_queryset(queryset)
        serialized_data = []

        if queryset.exists():
            connected_catalog_id = self.fb_service.get_connected_catalog(
                queryset.first().app
            )
            serializer = CatalogListSerializer(
                page_data, context={"connected_catalog_id": connected_catalog_id}
            )
            serialized_data = serializer.data

        return self.get_paginated_response(serialized_data)

    @action(detail=True, methods=["GET"], url_path="list-products")
    def list_products(self, request, app_uuid, catalog_uuid, *args, **kwargs):
        catalog = self._get_catalog(catalog_uuid, app_uuid)
        queryset = catalog.products.all()
        page_data = self.paginate_queryset(queryset)
        serializer = ProductSerializer(page_data, many=True)

        return self.get_paginated_response(serializer.data)

    def destroy(self, request, *args, **kwargs):
        success = self.fb_service.catalog_deletion(self.get_object())
        if not success:
            return Response(
                {"detail": "Failed to delete catalog on Facebook."},
                status=status.HTTP_400_BAD_REQUEST,
            )

        return Response(status=status.HTTP_204_NO_CONTENT)

    @action(detail=True, methods=["POST"])
    def enable_catalog(self, request, *args, **kwargs):
        catalog = self.get_object()
        success, response = self.fb_service.enable_catalog(catalog)
        if not success:
            return Response(status=status.HTTP_400_BAD_REQUEST, data=response)

        self.flows_service.update_catalog_to_active(
            catalog.app, catalog.facebook_catalog_id
        )
        return Response(status=status.HTTP_200_OK)

    @action(detail=True, methods=["POST"])
    def disable_catalog(self, request, *args, **kwargs):
        catalog = self.get_object()
        success, response = self.fb_service.disable_catalog(catalog)
        if not success:
            return Response(status=status.HTTP_400_BAD_REQUEST, data=response)

        self.flows_service.update_catalog_to_inactive(
            catalog.app, catalog.facebook_catalog_id
        )
        return Response(status=status.HTTP_200_OK)

    def _update_connected_catalog_flag(self, app) -> None:
        app.config["connected_catalog"] = True
        app.save()


class CommerceSettingsViewSet(BaseViewSet):
    serializer_class = ToggleVisibilitySerializer

    @action(detail=False, methods=["GET"])
    def commerce_settings_status(self, request, app_uuid, *args, **kwargs):
        app = get_object_or_404(App, uuid=app_uuid, code="wpp-cloud")
        response = self.fb_service.wpp_commerce_settings(app)
        return Response(response)

    @action(detail=False, methods=["POST"])
    def toggle_catalog_visibility(self, request, app_uuid, *args, **kwargs):
        serializer = self.serializer_class(data=request.data)
        serializer.is_valid(raise_exception=True)
        enable_visibility = serializer.validated_data["enable"]

        app = get_object_or_404(App, uuid=app_uuid, code="wpp-cloud")
        response = self.fb_service.toggle_catalog_visibility(app, enable_visibility)
        return Response(response)

    @action(detail=False, methods=["POST"])
    def toggle_cart_visibility(self, request, app_uuid, *args, **kwargs):
        serializer = self.serializer_class(data=request.data)
        serializer.is_valid(raise_exception=True)
        enable_cart = serializer.validated_data["enable"]

        app = get_object_or_404(App, uuid=app_uuid, code="wpp-cloud")
        response = self.fb_service.toggle_cart(app, enable_cart)
        return Response(response)

    @action(detail=False, methods=["GET"])
    def get_active_catalog(self, request, app_uuid, *args, **kwargs):
        app = get_object_or_404(App, uuid=app_uuid, code="wpp-cloud")
        response = self.fb_service.get_connected_catalog(app)
        return Response(response)


class TresholdViewset(BaseViewSet):
    serializer_class = TresholdSerializer

    @action(detail=True, methods=["POST"])
    def update_treshold(self, request, app_uuid, *args, **kwargs):
        app = get_object_or_404(App, uuid=app_uuid, code="wpp-cloud")
        serializer = self.serializer_class(data=request.data)
        serializer.is_valid(raise_exception=True)

        treshold = serializer.validated_data["treshold"]
        self.flows_service.update_treshold(app, treshold)

        return Response(status=status.HTTP_204_NO_CONTENT)<|MERGE_RESOLUTION|>--- conflicted
+++ resolved
@@ -113,11 +113,7 @@
                 status=status.HTTP_400_BAD_REQUEST,
             )
 
-<<<<<<< HEAD
-        self._update_connected_catalog_flag(app)
-=======
         # self._update_connected_catalog_flag(app)
->>>>>>> a2348684
 
         credentials = {
             "app_key": vtex_app.config.get("api_credentials", {}).get("app_key"),
@@ -130,7 +126,7 @@
             kwargs={"credentials": credentials, "catalog_uuid": str(catalog.uuid)},
             queue="product_synchronization",
         )
-        self._update_connected_catalog_flag(app)
+        # self._update_connected_catalog_flag(app)
 
         return Response(CatalogSerializer(catalog).data, status=status.HTTP_201_CREATED)
 

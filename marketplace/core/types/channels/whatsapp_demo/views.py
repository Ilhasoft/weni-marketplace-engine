--- conflicted
+++ resolved
@@ -12,45 +12,9 @@
     def perform_create(self, serializer):
         user = self.request.user
         type_class = self.type_class
-<<<<<<< HEAD
         app = serializer.save(code=self.type_class.code)
 
         channel_client = ConnectProjectClient()
         channel_token_client = WPPRouterChannelClient()
 
-        type_class.configure_app(app, user, channel_client, channel_token_client)
-=======
-        instance = serializer.save(code=self.type_class.code)
-
-        data = dict(
-            number=type_class.NUMBER,
-            country=type_class.COUNTRY,
-            base_url=type_class.BASE_URL,
-            username=type_class.USERNAME,
-            password=type_class.PASSWORD,
-            facebook_namespace=type_class.FACEBOOK_NAMESPACE,
-            facebook_template_list_domain="graph.facebook.com",
-            facebook_business_id="null",
-            facebook_access_token="null",
-        )
-
-        client = ConnectProjectClient()
-        result = client.create_channel(
-            user.email, str(instance.project_uuid), data, instance.flows_type_code
-        )
-
-        instance.config["title"] = result.get("name")
-        instance.flow_project_uuid = result.get("uuid")
-
-        channel_client = WPPRouterChannelClient()
-        channel_token = channel_client.get_channel_token(
-            result.get("uuid"), result.get("name")
-        )
-
-        instance.config["routerToken"] = channel_token
-        instance.config[
-            "redirect_url"
-        ] = f"https://wa.me/{type_class.NUMBER}?text={channel_token}"
-        instance.modified_by = user
-        instance.save()
->>>>>>> 9505ec13
+        type_class.configure_app(app, user, channel_client, channel_token_client)
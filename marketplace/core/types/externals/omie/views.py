--- conflicted
+++ resolved
@@ -30,12 +30,6 @@
 
         self.perform_update(serializer)
 
-<<<<<<< HEAD
-        user = request.user
-        client = FlowsClient()
-
-=======
->>>>>>> 2336c966
         if app.flow_object_uuid is None:
             validated_config = serializer.validated_data.get("config")
 
@@ -44,13 +38,10 @@
                 "app_key": validated_config.get("app_key"),
                 "app_secret": validated_config.get("app_secret"),
             }
-<<<<<<< HEAD
-=======
 
             user = request.user
             client = FlowsClient()
 
->>>>>>> 2336c966
             response = client.create_external_service(
                 user.email, str(app.project_uuid), payload, app.flows_type_code
             )

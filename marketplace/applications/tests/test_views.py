--- conflicted
+++ resolved
@@ -1,9 +1,6 @@
-<<<<<<< HEAD
 import uuid
 
-=======
 from django.test import override_settings
->>>>>>> 48950744
 from django.urls import reverse
 from django.contrib.auth import get_user_model
 from rest_framework import status

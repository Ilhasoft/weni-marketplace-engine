from django.urls import path, include
from rest_framework_nested import routers

from marketplace.applications import views as applications_views
from marketplace.interactions import views as interactions_views
from marketplace.accounts import urls as account_urls
from marketplace.core.types import urls as apps_urls
from marketplace.wpp_templates import urls as wpp_templates_urls

from marketplace.wpp_templates import views as tt

router = routers.SimpleRouter()
router.register("apptypes", applications_views.AppTypeViewSet, basename="apptype")
router.register("my-apps", applications_views.MyAppViewSet, basename="my-app")

comments_router = routers.NestedSimpleRouter(router, r"apptypes", lookup="apptype")
comments_router.register("comments", interactions_views.CommentViewSet, basename="apptype-comment")

rating_router = routers.NestedSimpleRouter(router, r"apptypes", lookup="apptype")
rating_router.register("ratings", interactions_views.RatingViewSet, basename="apptype-rating")


#test_router = routers.NestedSimpleRouter(router, r"apptypes", lookup="apptype")
#test_router.register("templates", tt.TemplateMessageViewSet, basename="apptype-templates")

urlpatterns = [
    path("", include(router.urls)),
    path("", include(comments_router.urls)),
    path("", include(rating_router.urls)),
    path("", include(apps_urls)),
<<<<<<< HEAD
    path("internal/", include(account_urls), name="internal"),
=======
    #path("", include(test_router.urls)),
    path("", include(wpp_templates_urls)),
>>>>>>> f8b180e1
]<|MERGE_RESOLUTION|>--- conflicted
+++ resolved
@@ -28,10 +28,6 @@
     path("", include(comments_router.urls)),
     path("", include(rating_router.urls)),
     path("", include(apps_urls)),
-<<<<<<< HEAD
     path("internal/", include(account_urls), name="internal"),
-=======
-    #path("", include(test_router.urls)),
     path("", include(wpp_templates_urls)),
->>>>>>> f8b180e1
 ]
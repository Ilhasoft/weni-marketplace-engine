--- conflicted
+++ resolved
@@ -1,6 +1,4 @@
 """Client for connection with flows"""
-
-
 from django.conf import settings
 from marketplace.clients.base import RequestClient
 
@@ -53,7 +51,17 @@
         )
         return response
 
-<<<<<<< HEAD
+    def update_vtex_integration_status(self, project_uuid, user_email, action):
+        url = f"{self.base_url}/api/v2/internals/orgs/{project_uuid}/update-vtex/"
+        payload = {"user_email": user_email}
+        self.make_request(
+            url=url,
+            method=action,
+            headers=self.authentication_instance.headers,
+            json=payload,
+        )
+        return True
+
     def update_catalogs(self, flow_object_uuid, catalogs_data):
         data = {"data": catalogs_data}
         url = f"{self.base_url}/catalogs/{flow_object_uuid}/update-catalog/"
@@ -76,15 +84,22 @@
         response = self.make_request(
             url,
             method="POST",
-=======
-    def update_facebook_templates(self, flow_object_uuid, fba_templates):
-        data = {"data": fba_templates}
-        url = f"{self.base_url}/template/{flow_object_uuid}/"
+            headers=self.authentication_instance.headers,
+            json=data,
+        )
+        return response
+
+    def update_vtex_products(self, products, flow_object_uuid, facebook_catalog_id):
+        data = {
+            "facebook_catalog_id": facebook_catalog_id,
+            "products": products,
+            "channel_uuid": flow_object_uuid,
+        }
+        url = f"{self.base_url}/products/update-products/"
 
         response = self.make_request(
             url,
-            method="PATCH",
->>>>>>> e635ef9e
+            method="POST",
             headers=self.authentication_instance.headers,
             json=data,
         )

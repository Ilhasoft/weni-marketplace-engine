import requests
import logging

from marketplace.clients.exceptions import CustomAPIException


logger = logging.getLogger(__name__)


class RequestClient:
    def make_request(
        self,
        url: str,
        method: str,
        headers=None,
        data=None,
        params=None,
        files=None,
        json=None,
    ):
        if data and json:
            raise ValueError(
                "Cannot use both 'data' and 'json' arguments simultaneously."
            )
        try:
            response = requests.request(
                method=method,
                url=url,
                headers=headers,
                json=json,
                data=data,
                timeout=60,
                params=params,
                files=files,
            )
        except Exception as e:
            self._log_request_exception(
                exception=e,
                url=url,
                method=method,
                headers=headers,
                json=json,
                data=data,
                params=params,
                files=files,
            )
            raise CustomAPIException(
                detail=f"Base request error: {str(e)}",
                status_code=getattr(e.response, "status_code", None),
            ) from e

        if response.status_code >= 400:
            detail = ""
            self._generate_log(
                response, url, method, headers, json, data, params, files
            )
            try:
                detail = response.json()
            except ValueError:
                detail = response.text
            raise CustomAPIException(detail=detail, status_code=response.status_code)

        return response

    def _generate_log(self, response, url, method, headers, json, data, params, files):
        request_details = {
            "method": method,
            "url": url,
            "headers": headers,
            "json": json,
            "data": data,
            "params": params,
            "files": files,
        }
        response_details = {
            "status_code": response.status_code,
            "headers": dict(response.headers),
            "body": response.text,
            "url": response.url,
        }
        logger.error(
            f"Error on request url {url}",
<<<<<<< HEAD
            exc_info=1,
=======
            exc_info=True,
            stack_info=True,
>>>>>>> 78de025b
            extra={
                "request_details": request_details,
                "response_details": response_details,
            },
<<<<<<< HEAD
=======
        )

    def _log_request_exception(
        self, exception, url, method, headers, json, data, params, files
    ):
        request_details = {
            "method": method,
            "url": url,
            "headers": headers,
            "json": json,
            "data": data,
            "params": params,
            "files": files,
        }
        exception_details = {
            "type": type(exception).__name__,
            "message": str(exception),
            "args": exception.args,
        }
        # Check if the exception has a response attribute (specific to requests exceptions)
        if hasattr(exception, "response") and exception.response is not None:
            exception_details.update(
                {
                    "response_status_code": exception.response.status_code,
                    "response_headers": dict(exception.response.headers),
                    "response_body": exception.response.text,
                }
            )

        logger.error(
            f"Request exception for URL {url}",
            exc_info=True,
            stack_info=True,
            extra={
                "request_details": request_details,
                "exception_details": exception_details,
            },
>>>>>>> 78de025b
        )<|MERGE_RESOLUTION|>--- conflicted
+++ resolved
@@ -80,18 +80,12 @@
         }
         logger.error(
             f"Error on request url {url}",
-<<<<<<< HEAD
-            exc_info=1,
-=======
             exc_info=True,
             stack_info=True,
->>>>>>> 78de025b
             extra={
                 "request_details": request_details,
                 "response_details": response_details,
             },
-<<<<<<< HEAD
-=======
         )
 
     def _log_request_exception(
@@ -129,5 +123,4 @@
                 "request_details": request_details,
                 "exception_details": exception_details,
             },
->>>>>>> 78de025b
         )
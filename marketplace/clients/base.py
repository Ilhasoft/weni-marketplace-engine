--- conflicted
+++ resolved
@@ -49,7 +49,6 @@
                 status_code=getattr(e.response, "status_code", None),
             ) from e
 
-<<<<<<< HEAD
         response = requests.request(
             method=method,
             url=url,
@@ -62,13 +61,6 @@
         )
         if response.status_code >= 400:
             detail = ""
-=======
-        if response.status_code >= 400:
-            detail = ""
-            self._generate_log(
-                response, url, method, headers, json, data, params, files
-            )
->>>>>>> 7f671a2c
             try:
                 detail = response.json()
             except ValueError:

--- conflicted
+++ resolved
@@ -23,13 +23,8 @@
             access_token=self._access_token,
         )
         response = requests.get(
-<<<<<<< HEAD
-            url=f"https://graph.facebook.com/v14.0/{waba_id}/message_templates",
-            params=params
-=======
             url=f"https://graph.facebook.com/{WHATSAPP_VERSION}/{waba_id}/message_templates",
             params=params,
->>>>>>> bc7b8b94
         )
         return response.json()
 

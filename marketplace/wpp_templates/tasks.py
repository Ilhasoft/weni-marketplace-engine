from celery import shared_task

from django.conf import settings
from sentry_sdk import capture_exception

from .models import TemplateMessage
from .requests import TemplateMessageRequest

from marketplace.applications.models import App
from marketplace.wpp_templates.models import (
    TemplateTranslation,
    TemplateHeader,
    TemplateButton,
)


@shared_task(track_started=True, name="refresh_whatsapp_templates_from_facebook")
def refresh_whatsapp_templates_from_facebook():
    for app in App.objects.all():
        if not app.config.get("wa_waba_id"):
            continue

        template_message_request = TemplateMessageRequest(
            settings.WHATSAPP_SYSTEM_USER_ACCESS_TOKEN
        )
        templates = template_message_request.list_template_messages(
            app.config.get("wa_waba_id")
        )
        template_message_request.get_template_namespace(app.config.get("wa_waba_id"))
        for template in templates.get("data", []):
            try:
<<<<<<< HEAD
                translation = TemplateTranslation.objects.filter(message_template_id=template.get("id"))
                if translation:
                    found_template = translation.template
                else:
                    found_template = TemplateMessage.objects.get_or_create(app=app, name=template.get("name"),)
                
                #found_template.message_template_id = template.get("id")
=======
                found_template, _created = TemplateMessage.objects.get_or_create(
                    app=app,
                    name=template.get("name"),
                )
>>>>>>> 430b35c6
                found_template.category = template.get("category")
                found_template.save()
                
                body = ""
                footer = ""
                for translation in template.get("components"):
                    if translation.get("type") == "BODY":
                        body = translation.get("text", "")

                    if translation.get("type") == "FOOTER":
                        footer = translation.get("text", "")

                (
                    returned_translation,_created,) = TemplateTranslation.objects.get_or_create(
                    template=found_template,
                    language=template.get("language"),
                )
                returned_translation.body = body
                returned_translation.footer = footer
                returned_translation.status = template.get("status")
                returned_translation.variable_count = 0
                returned_translation.message_template_id = template.get("id")
                returned_translation.save()

                for translation in template.get("components"):
                    if translation.get("type") == "HEADER":
                        (
                            returned_header,
                            _created,
                        ) = TemplateHeader.objects.get_or_create(
                            translation=returned_translation,
                            header_type=translation.get("format"),
                        )
                        returned_header.text = translation.get("text", {})
                        returned_header.example = translation.get("example", {}).get(
                            "header_handle"
                        )
                        returned_header.save()

                    if translation.get("type") == "BUTTONS":
                        for button in translation.get("buttons"):
                            (
                                _returned_button,
                                _created,
                            ) = TemplateButton.objects.get_or_create(
                                translation=returned_translation,
                                button_type=button.get("type"),
                                text=button.get("text"),
                                url=button.get("url"),
                                phone_number=button.get("phone_number"),
                            )

            except Exception as error:
                capture_exception(error)
                continue<|MERGE_RESOLUTION|>--- conflicted
+++ resolved
@@ -29,20 +29,10 @@
         template_message_request.get_template_namespace(app.config.get("wa_waba_id"))
         for template in templates.get("data", []):
             try:
-<<<<<<< HEAD
-                translation = TemplateTranslation.objects.filter(message_template_id=template.get("id"))
-                if translation:
-                    found_template = translation.template
-                else:
-                    found_template = TemplateMessage.objects.get_or_create(app=app, name=template.get("name"),)
-                
-                #found_template.message_template_id = template.get("id")
-=======
                 found_template, _created = TemplateMessage.objects.get_or_create(
                     app=app,
                     name=template.get("name"),
                 )
->>>>>>> 430b35c6
                 found_template.category = template.get("category")
                 found_template.save()
                 

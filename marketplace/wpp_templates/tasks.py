from celery import shared_task

from django.conf import settings
from sentry_sdk import capture_exception
from django.db.models import Q

from .models import TemplateMessage
from .requests import TemplateMessageRequest

from marketplace.applications.models import App
from marketplace.wpp_templates.models import (
    TemplateTranslation,
    TemplateHeader,
    TemplateButton,
)


@shared_task(track_started=True, name="refresh_whatsapp_templates_from_facebook")
def refresh_whatsapp_templates_from_facebook():
    for app in App.objects.filter(code__in=["wpp", "wpp-cloud"]):
        if not (app.config.get("wa_waba_id") or app.config.get("waba")):
            continue

        waba_id = (
            app.config.get("waba").get("id")
            if app.config.get("waba")
            else app.config.get("wa_waba_id")
        )
        template_message_request = TemplateMessageRequest(
            settings.WHATSAPP_SYSTEM_USER_ACCESS_TOKEN
        )
        templates = template_message_request.list_template_messages(waba_id)

        if waba_id:
            templates_message = TemplateMessage.objects.filter(
                Q(app__config__waba__id=waba_id) |
                Q(app__config__wa_waba_id=waba_id)
                )
            if templates_message:
<<<<<<< HEAD
                print(templates)
=======
                # verifica se o waba_id existe no facebook
                if templates.get("error"):
                    continue

>>>>>>> 58b7fd62
                templates_ids = [item['id'] for item in templates["data"]]
                for template in templates_message:
                    template_translation = TemplateTranslation.objects.filter(template=template)
                    for translation in template_translation:
                        if translation.message_template_id not in templates_ids:
<<<<<<< HEAD
=======
                            print('Removeu a translation ', translation)
>>>>>>> 58b7fd62
                            translation.delete()

        template_message_request.get_template_namespace(waba_id)
        for template in templates.get("data", []):
            try:
                translation = TemplateTranslation.objects.filter(message_template_id=template.get("id"))
                if translation:
                    translation = translation.last()
                    found_template = translation.template
                else:
                    found_template, _created = TemplateMessage.objects.get_or_create(
                        app=app,
                        name=template.get("name"),
                    )

                found_template.category = template.get("category")
                found_template.save()

                body = ""
                footer = ""
                for translation in template.get("components"):
                    if translation.get("type") == "BODY":
                        body = translation.get("text", "")

                    if translation.get("type") == "FOOTER":
                        footer = translation.get("text", "")

                (
                    returned_translation,
                    _created,
                ) = TemplateTranslation.objects.get_or_create(
                    template=found_template,
                    language=template.get("language"),
                )
                returned_translation.body = body
                returned_translation.footer = footer
                returned_translation.status = template.get("status")
                returned_translation.variable_count = 0
                returned_translation.message_template_id = template.get("id")
                returned_translation.save()

                for translation in template.get("components"):
                    if translation.get("type") == "HEADER":
                        (
                            returned_header,
                            _created,
                        ) = TemplateHeader.objects.get_or_create(
                            translation=returned_translation,
                            header_type=translation.get("format"),
                        )
                        returned_header.text = translation.get("text", {})
                        returned_header.example = translation.get("example", {}).get(
                            "header_handle"
                        )
                        returned_header.save()

                    if translation.get("type") == "BUTTONS":
                        for button in translation.get("buttons"):
                            (
                                _returned_button,
                                _created,
                            ) = TemplateButton.objects.get_or_create(
                                translation=returned_translation,
                                button_type=button.get("type"),
                                text=button.get("text"),
                                url=button.get("url"),
                                phone_number=button.get("phone_number"),
                            )

            except Exception as error:
                capture_exception(error)
                continue<|MERGE_RESOLUTION|>--- conflicted
+++ resolved
@@ -37,23 +37,16 @@
                 Q(app__config__wa_waba_id=waba_id)
                 )
             if templates_message:
-<<<<<<< HEAD
-                print(templates)
-=======
                 # verifica se o waba_id existe no facebook
                 if templates.get("error"):
                     continue
 
->>>>>>> 58b7fd62
                 templates_ids = [item['id'] for item in templates["data"]]
                 for template in templates_message:
                     template_translation = TemplateTranslation.objects.filter(template=template)
                     for translation in template_translation:
                         if translation.message_template_id not in templates_ids:
-<<<<<<< HEAD
-=======
                             print('Removeu a translation ', translation)
->>>>>>> 58b7fd62
                             translation.delete()
 
         template_message_request.get_template_namespace(waba_id)

--- conflicted
+++ resolved
@@ -32,21 +32,10 @@
         templates = template_message_request.list_template_messages(waba_id)
 
         if waba_id:
-<<<<<<< HEAD
-            templates_ids = [item['id'] for item in templates['data']]
-=======
->>>>>>> 285a5cc6
             templates_message = TemplateMessage.objects.filter(
                 Q(app__config__waba__id=waba_id) |
                 Q(app__config__wa_waba_id=waba_id)
                 )
-<<<<<<< HEAD
-            for template in templates_message:
-                template_translation = TemplateTranslation.objects.filter(template=template)
-                for translation in template_translation:
-                    if translation.message_template_id not in templates_ids:
-                        translation.delete()
-=======
             if templates_message:
                 templates_ids = [item['id'] for item in templates["data"]]
                 for template in templates_message:
@@ -54,7 +43,6 @@
                     for translation in template_translation:
                         if translation.message_template_id not in templates_ids:
                             translation.delete()
->>>>>>> 285a5cc6
 
         template_message_request.get_template_namespace(waba_id)
         for template in templates.get("data", []):

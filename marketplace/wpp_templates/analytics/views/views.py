from rest_framework import viewsets
from rest_framework.response import Response
from rest_framework.decorators import action
from rest_framework.generics import get_object_or_404
<<<<<<< HEAD
from rest_framework import status
from marketplace import settings
=======
from django.conf import settings
>>>>>>> 3c7ba1d8

from marketplace.clients.facebook.client import FacebookClient
from marketplace.wpp_templates.services.facebook import FacebookService
from marketplace.applications.models import App
from marketplace.wpp_templates.analytics.serializers import AnalyticsSerializer


class TemplateAnalyticsViewSet(viewsets.ViewSet):
    fb_service_class = FacebookService
    fb_client_class = FacebookClient

    def __init__(self, *args, **kwargs):
        super().__init__(*args, **kwargs)
        self._fb_service = None
        self._access_token = None

    def fb_service(self, access_token: str):  # pragma: no cover
        if not self._fb_service:
<<<<<<< HEAD
            self._fb_service = self.fb_service_class(
                self.fb_client_class(self._access_token)
            )
=======
            self._fb_service = self.fb_service_class(self.fb_client_class(access_token))
>>>>>>> 3c7ba1d8

        return self._fb_service

    def get_object(self) -> App:
        app_uuid = self.kwargs.get("app_uuid")
        return get_object_or_404(App, uuid=app_uuid, code__in=["wpp-cloud", "wpp"])
    @action(detail=True, methods=["GET"])
    def template_analytics(self, request, app_uuid=None, **kwargs):
        app = get_object_or_404(App, uuid=app_uuid, code__in=["wpp-cloud", "wpp"])
        if app.code == "wpp-cloud":
<<<<<<< HEAD
            self._access_token = app.apptype.get_access_token(app)
        else:
            self._access_token = settings.WHATSAPP_SYSTEM_USER_ACCESS_TOKEN
        # self.fb_client_class(app.apptype.get_access_token(app))
=======
            service = self.fb_service(app.apptype.get_access_token(app))
        else:
            service = self.fb_service(settings.WHATSAPP_SYSTEM_USER_ACCESS_TOKEN)
>>>>>>> 3c7ba1d8

        serializer = AnalyticsSerializer(data=request.query_params)
        serializer.is_valid(raise_exception=True)
        validated_data = serializer.validated_data

<<<<<<< HEAD
        response = self.fb_service.template_analytics(self.get_object(), validated_data)
        return Response(response)

    @action(detail=True, methods=["POST"])
    def enable_template_analytics(self, request, **kwargs):
        response = self.fb_service.enable_insights(self.get_object())
        if response is None:
            return Response(
                {"detail": "Failed to activate template analytics"},
                status=status.HTTP_400_BAD_REQUEST,
            )
        self._update_has_insights_key(self.get_object())
        return Response(status=status.HTTP_200_OK)

    def _update_has_insights_key(self, app):
        app.config["has_insights"] = True
        app.save()
=======
        response = service.template_analytics(app, validated_data)
        return Response(response)
>>>>>>> 3c7ba1d8
<|MERGE_RESOLUTION|>--- conflicted
+++ resolved
@@ -2,12 +2,8 @@
 from rest_framework.response import Response
 from rest_framework.decorators import action
 from rest_framework.generics import get_object_or_404
-<<<<<<< HEAD
 from rest_framework import status
-from marketplace import settings
-=======
 from django.conf import settings
->>>>>>> 3c7ba1d8
 
 from marketplace.clients.facebook.client import FacebookClient
 from marketplace.wpp_templates.services.facebook import FacebookService
@@ -26,13 +22,7 @@
 
     def fb_service(self, access_token: str):  # pragma: no cover
         if not self._fb_service:
-<<<<<<< HEAD
-            self._fb_service = self.fb_service_class(
-                self.fb_client_class(self._access_token)
-            )
-=======
             self._fb_service = self.fb_service_class(self.fb_client_class(access_token))
->>>>>>> 3c7ba1d8
 
         return self._fb_service
 
@@ -43,23 +33,15 @@
     def template_analytics(self, request, app_uuid=None, **kwargs):
         app = get_object_or_404(App, uuid=app_uuid, code__in=["wpp-cloud", "wpp"])
         if app.code == "wpp-cloud":
-<<<<<<< HEAD
-            self._access_token = app.apptype.get_access_token(app)
-        else:
-            self._access_token = settings.WHATSAPP_SYSTEM_USER_ACCESS_TOKEN
-        # self.fb_client_class(app.apptype.get_access_token(app))
-=======
             service = self.fb_service(app.apptype.get_access_token(app))
         else:
             service = self.fb_service(settings.WHATSAPP_SYSTEM_USER_ACCESS_TOKEN)
->>>>>>> 3c7ba1d8
 
         serializer = AnalyticsSerializer(data=request.query_params)
         serializer.is_valid(raise_exception=True)
         validated_data = serializer.validated_data
 
-<<<<<<< HEAD
-        response = self.fb_service.template_analytics(self.get_object(), validated_data)
+        response = service.template_analytics(app, validated_data)
         return Response(response)
 
     @action(detail=True, methods=["POST"])
@@ -75,8 +57,4 @@
 
     def _update_has_insights_key(self, app):
         app.config["has_insights"] = True
-        app.save()
-=======
-        response = service.template_analytics(app, validated_data)
-        return Response(response)
->>>>>>> 3c7ba1d8
+        app.save()
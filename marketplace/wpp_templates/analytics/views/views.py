--- conflicted
+++ resolved
@@ -2,11 +2,7 @@
 from rest_framework.response import Response
 from rest_framework.decorators import action
 from rest_framework.generics import get_object_or_404
-<<<<<<< HEAD
-from rest_framework import status
-=======
 from django.conf import settings
->>>>>>> 418ec48d
 
 from marketplace.clients.facebook.client import FacebookClient
 from marketplace.wpp_templates.services.facebook import FacebookService
@@ -22,49 +18,38 @@
         super().__init__(*args, **kwargs)
         self._fb_service = None
 
-    def fb_service(self, access_token: str):  # pragma: no cover
+    def fb_service(self, access_token: str):
         if not self._fb_service:
             self._fb_service = self.fb_service_class(self.fb_client_class(access_token))
-
         return self._fb_service
 
-<<<<<<< HEAD
+    def get_app_service(self, app):
+        if app.code == "wpp-cloud":
+            access_token = app.apptype.get_access_token(app)
+        else:
+            access_token = settings.WHATSAPP_SYSTEM_USER_ACCESS_TOKEN
+        return self.fb_service(access_token)
+
     def get_object(self) -> App:
         app_uuid = self.kwargs.get("app_uuid")
         return get_object_or_404(App, uuid=app_uuid, code__in=["wpp-cloud", "wpp"])
 
-    @action(detail=True, methods=["GET"])
+    @action(detail=True, methods=["POST"])
     def template_analytics(self, request, **kwargs):
-        serializer = AnalyticsSerializer(data=request.query_params)
+        app = self.get_object()
+        service = self.get_app_service(app)
+        serializer = AnalyticsSerializer(data=request.data)
         serializer.is_valid(raise_exception=True)
-        validated_data = serializer.validated_data
-
-        response = self.fb_service.template_analytics(self.get_object(), validated_data)
+        response = service.template_analytics(app, serializer.validated_data)
         return Response(response)
 
     @action(detail=True, methods=["POST"])
     def enable_template_analytics(self, request, **kwargs):
-        response = self.fb_service.enable_insights(self.get_object())
+        app = self.get_object()
+        service = self.get_app_service(app)
+        response = service.enable_insights(app)
         if response is None:
             return Response(
-                {"detail": "Failed to activate template analytics"},
-                status=status.HTTP_400_BAD_REQUEST,
+                {"detail": "Failed to activate template analytics"}, status=400
             )
-
-        return Response(status=status.HTTP_200_OK)
-=======
-    @action(detail=True, methods=["POST"])
-    def template_analytics(self, request, app_uuid=None, **kwargs):
-        app = get_object_or_404(App, uuid=app_uuid, code__in=["wpp-cloud", "wpp"])
-        if app.code == "wpp-cloud":
-            service = self.fb_service(app.apptype.get_access_token(app))
-        else:
-            service = self.fb_service(settings.WHATSAPP_SYSTEM_USER_ACCESS_TOKEN)
-
-        serializer = AnalyticsSerializer(data=request.data)
-        serializer.is_valid(raise_exception=True)
-        validated_data = serializer.validated_data
-
-        response = service.template_analytics(app, validated_data)
-        return Response(response)
->>>>>>> 418ec48d
+        return Response(status=200)
import uuid

from unittest.mock import Mock, patch
from rest_framework import status

from django.urls import reverse

from marketplace.core.tests.base import APIBaseTestCase
from marketplace.wpp_templates.analytics.views.views import TemplateAnalyticsViewSet
from marketplace.applications.models import App
from marketplace.accounts.models import ProjectAuthorization


class MockFacebookService:
    def __init__(self, *args, **kwargs):
        pass

    def template_analytics(self, app, data):
        return {
            "data": [
                {
                    "template_id": "1515371305882507",
                    "sent": 3,
                    "delivered": 3,
                    "read": 1,
                    "template": "test1",
                },
                {
                    "template_id": "768404021753348",
                    "sent": 3,
                    "delivered": 3,
                    "read": 1,
                    "template": "test2",
                },
            ],
            "totals": {"sent": 6, "delivered": 6, "read": 2},
        }

    def enable_insights(self, app):
        return True


class MockFacebookServiceFailure(MockFacebookService):
    def enable_insights(self, app):
        return None


class SetUpTestBase(APIBaseTestCase):
    current_view_mapping = {}
    view_class = TemplateAnalyticsViewSet

    def setUp(self):
        super().setUp()
        self.app = App.objects.create(
            code="wpp-cloud",
            created_by=self.user,
            config={"wa_waba_id": "123456789"},
            project_uuid=str(uuid.uuid4()),
            platform=App.PLATFORM_WENI_FLOWS,
        )
        self.user_authorization = self.user.authorizations.create(
            project_uuid=self.app.project_uuid
        )
        self.user_authorization.set_role(ProjectAuthorization.ROLE_ADMIN)

    @property
    def view(self):
        return self.view_class.as_view(self.current_view_mapping)


class MockServices(SetUpTestBase):
    def setUp(self):
        super().setUp()
<<<<<<< HEAD

        # Mock Facebook service
        mock_facebook_service = MockFacebookService()
        patcher_fb = patch.object(
            self.view_class,
            "fb_service",
            PropertyMock(return_value=mock_facebook_service),
=======
        # Mock service
        mock_service = MockFacebookService()
        patcher = patch.object(
            self.view_class, "fb_service", Mock(return_value=mock_service)
>>>>>>> 2b123f03
        )
        self.addCleanup(patcher_fb.stop)
        patcher_fb.start()


class TemplateAnalyticsViewSetTestCase(MockServices):
    current_view_mapping = {"get": "template_analytics"}

    def test_get_template_analytics(self):
        url = reverse(
            "template-analytics",
            kwargs={"app_uuid": self.app.uuid},
        )
        params = {
            "start": "9-27-2023",
            "end": "9-28-2023",
            "fba_template_ids": [831797345020910, 1515371305882507, 768404021753348],
        }
        response = self.request.get(url, app_uuid=self.app.uuid, params=params)

        self.assertEqual(response.status_code, status.HTTP_200_OK)
        self.assertEqual(len(response.json["data"]), 2)


class EnableTemplateAnalyticsViewSetTestCase(MockServices):
    current_view_mapping = {"post": "enable_template_analytics"}

    def test_enable_template_analytics(self):
        url = reverse(
            "enable-template-analytics",
            kwargs={"app_uuid": self.app.uuid},
        )
        response = self.request.post(url, app_uuid=self.app.uuid)
        self.assertEqual(response.status_code, status.HTTP_200_OK)

    def test_falied_to_enable_template_analytics(self):
        mock_facebook_service_failure = MockFacebookServiceFailure()
        patcher_fb_failure = patch.object(
            self.view_class,
            "fb_service",
            PropertyMock(return_value=mock_facebook_service_failure),
        )
        patcher_fb_failure.start()
        self.addCleanup(patcher_fb_failure.stop)

        url = reverse(
            "enable-template-analytics",
            kwargs={"app_uuid": self.app.uuid},
        )
        response = self.request.post(url, app_uuid=self.app.uuid)
        self.assertEqual(response.status_code, status.HTTP_400_BAD_REQUEST)<|MERGE_RESOLUTION|>--- conflicted
+++ resolved
@@ -71,23 +71,13 @@
 class MockServices(SetUpTestBase):
     def setUp(self):
         super().setUp()
-<<<<<<< HEAD
-
-        # Mock Facebook service
-        mock_facebook_service = MockFacebookService()
-        patcher_fb = patch.object(
-            self.view_class,
-            "fb_service",
-            PropertyMock(return_value=mock_facebook_service),
-=======
         # Mock service
         mock_service = MockFacebookService()
         patcher = patch.object(
             self.view_class, "fb_service", Mock(return_value=mock_service)
->>>>>>> 2b123f03
         )
-        self.addCleanup(patcher_fb.stop)
-        patcher_fb.start()
+        self.addCleanup(patcher.stop)
+        patcher.start()
 
 
 class TemplateAnalyticsViewSetTestCase(MockServices):

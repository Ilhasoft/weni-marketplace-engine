--- conflicted
+++ resolved
@@ -159,8 +159,6 @@
     
     def update(self, instance, validated_data):
         print('EAIIIII')
-<<<<<<< HEAD
-=======
 
         template = TemplateMessage.objects.get(uuid=validated_data.get("template_uuid"))
         translations = template.translations.all()
@@ -207,7 +205,6 @@
         instance.save()
         return instance
     
->>>>>>> 77b148f0
 
         template = TemplateMessage.objects.get(uuid=validated_data.get("template_uuid"))
         translations = template.translations.all()

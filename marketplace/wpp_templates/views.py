from django.contrib.auth import get_user_model
from django.conf import settings

from sentry_sdk import capture_exception

from rest_framework import viewsets
from rest_framework import status
from rest_framework.response import Response
from rest_framework.decorators import action
from rest_framework.pagination import PageNumberPagination

from marketplace.applications.models import App
from marketplace.core.types.channels.whatsapp_base.exceptions import (
    FacebookApiException,
)

from .models import TemplateHeader, TemplateMessage, TemplateTranslation, TemplateButton
from .serializers import TemplateMessageSerializer, TemplateTranslationSerializer
from .requests import TemplateMessageRequest
from .languages import LANGUAGES

User = get_user_model()


class CustomResultsPagination(PageNumberPagination):
    page_size = 12
    page_size_query_param = "page_size"
    max_page_size = 500


class AppsViewSet(viewsets.ViewSet):
    lookup_field = "uuid"


class TemplateMessageViewSet(viewsets.ModelViewSet):
    lookup_field = "uuid"
    serializer_class = TemplateMessageSerializer
    pagination_class = CustomResultsPagination

    def get_queryset(self):
        app = App.objects.get(uuid=self.kwargs["app_uuid"])
        queryset = TemplateMessage.objects.filter(app=app).order_by("-created_on")

        return queryset

    def create(self, request, *args, **kwargs):
        request.data.update(self.kwargs)

        serializer = self.get_serializer(data=request.data)
        serializer.is_valid(raise_exception=True)
        self.perform_create(serializer)
        headers = self.get_success_headers(serializer.data)
<<<<<<< HEAD
        return Response(
            serializer.data, status=status.HTTP_201_CREATED, headers=headers
        )
=======
        return Response(serializer.data, status=status.HTTP_201_CREATED, headers=headers)
>>>>>>> fe4f13e7

    def perform_destroy(self, instance):
        template_request = TemplateMessageRequest(
            settings.WHATSAPP_SYSTEM_USER_ACCESS_TOKEN
        )
        response = template_request.delete_template_message(
            waba_id=instance.app.config.get("wa_waba_id"), name=instance.name
        )

        if response.status_code != status.HTTP_200_OK:
            capture_exception(FacebookApiException(response.json()))
            if response.json().get("error", {}).get("error_subcode", 0) == 2388094:
                return Response(
                    data=dict(error="WhatsApp.templates.error.delete_sample"),
                    status=status.HTTP_400_BAD_REQUEST,
                )

            return Response(status=status.HTTP_400_BAD_REQUEST)

        instance.delete()
        return Response(status=status.HTTP_200_OK)

    def destroy(self, request, *args, **kwargs):
        instance = self.get_object()
        return self.perform_destroy(instance)

    @action(detail=True, methods=["POST"])
    def translations(self, request, app_uuid=None, uuid=None):
        request.data["template_uuid"] = uuid

        serializer = TemplateTranslationSerializer(data=request.data)
        serializer.is_valid(raise_exception=True)
        serializer.save()

        return Response(status=status.HTTP_200_OK)

    @action(detail=False, methods=["GET"])
    def languages(self, request, app_uuid=None):
        return Response(data=LANGUAGES, status=status.HTTP_200_OK)

    def partial_update(self, request, app_uuid=None, uuid=None):
        from marketplace.wpp_templates.tasks import refresh_whatsapp_templates_from_facebook

        template = self.get_object()

        message_template_id = request.data.get("message_template_id")
<<<<<<< HEAD
    
=======

>>>>>>> fe4f13e7
        request.data.pop("message_template_id")
        data = request.data
        components = [data]

        header = data.get("header")
        body = data.get("body")
        footer = data.get("footer")
        buttons = data.get("buttons")

        list_components = []

        if header:
<<<<<<< HEAD
            type_header = {"type": "HEADER"}
            type_header.update(header)
            type_header["format"] = type_header["header_type"]
            del type_header["header_type"]
            list_components.append(type_header)

        if body:
            list_components.append(data.get("body"))

        if footer:
            list_components.append(data.get("footer"))
        
=======
            template_header = TemplateHeader.objects.get(template=template)
            template_header.objects.update(**header)

            type_header = {"type": "HEADER"}
            type_header.update(header)
            type_header["format"] = type_header["header_type"]
            del type_header["header_type"]
            list_components.append(type_header)

        if body:
            list_components.append(data.get("body"))
            translation = TemplateTranslation.objects.get(template=template)
            translation.objects.update(**body)

        if footer:
            list_components.append(data.get("footer"))
            translation = TemplateTranslation.objects.get(template=template)
            translation.objects.update(**footer)

>>>>>>> fe4f13e7
        if buttons:
            for button in buttons:
                button["type"] = button["button_type"]
                del button["button_type"]
<<<<<<< HEAD
=======
                template_button = TemplateButton.objects.get(template=template)
                template_button.objects.update(**button)
>>>>>>> fe4f13e7

            type_button = {"type": "BUTTON", "buttons": buttons}
            type_button.update(buttons)
            list_components.append(type_button)
<<<<<<< HEAD
        
=======

>>>>>>> fe4f13e7
        components = list_components

        template_request = TemplateMessageRequest(settings.WHATSAPP_SYSTEM_USER_ACCESS_TOKEN)
        response = template_request.update_template_message(
                    message_template_id= message_template_id,
                    name=template.name,
                    components=components,
                    )

        return Response(response)<|MERGE_RESOLUTION|>--- conflicted
+++ resolved
@@ -50,13 +50,7 @@
         serializer.is_valid(raise_exception=True)
         self.perform_create(serializer)
         headers = self.get_success_headers(serializer.data)
-<<<<<<< HEAD
-        return Response(
-            serializer.data, status=status.HTTP_201_CREATED, headers=headers
-        )
-=======
         return Response(serializer.data, status=status.HTTP_201_CREATED, headers=headers)
->>>>>>> fe4f13e7
 
     def perform_destroy(self, instance):
         template_request = TemplateMessageRequest(
@@ -103,11 +97,7 @@
         template = self.get_object()
 
         message_template_id = request.data.get("message_template_id")
-<<<<<<< HEAD
-    
-=======
 
->>>>>>> fe4f13e7
         request.data.pop("message_template_id")
         data = request.data
         components = [data]
@@ -119,8 +109,16 @@
 
         list_components = []
 
+        translation = TemplateTranslation.objects.filter(template=template).first()
+        template_header = TemplateHeader.objects.get(translation=translation)
+
         if header:
-<<<<<<< HEAD
+            template_header.text = header.get("text")
+            template_header.header_type = header.get("header_type")
+            if header.get("example"):
+                template_header.example = header.get("example")
+            template_header.save()
+
             type_header = {"type": "HEADER"}
             type_header.update(header)
             type_header["format"] = type_header["header_type"]
@@ -130,48 +128,35 @@
         if body:
             list_components.append(data.get("body"))
 
-        if footer:
-            list_components.append(data.get("footer"))
-        
-=======
-            template_header = TemplateHeader.objects.get(template=template)
-            template_header.objects.update(**header)
-
-            type_header = {"type": "HEADER"}
-            type_header.update(header)
-            type_header["format"] = type_header["header_type"]
-            del type_header["header_type"]
-            list_components.append(type_header)
-
-        if body:
-            list_components.append(data.get("body"))
-            translation = TemplateTranslation.objects.get(template=template)
-            translation.objects.update(**body)
+            translation.body = body.get("text")
 
         if footer:
             list_components.append(data.get("footer"))
-            translation = TemplateTranslation.objects.get(template=template)
-            translation.objects.update(**footer)
 
->>>>>>> fe4f13e7
+            translation.footer = footer.get("text")
+        translation.save()
+
         if buttons:
             for button in buttons:
+                TemplateButton.objects.update_or_create(
+                                translation=translation,
+                                button_type=button.get("type"),
+                                text=button.get("text"),
+                                url=button.get("url"),
+                                phone_number=button.get("phone_number"),
+                            )
+
                 button["type"] = button["button_type"]
                 del button["button_type"]
-<<<<<<< HEAD
-=======
-                template_button = TemplateButton.objects.get(template=template)
-                template_button.objects.update(**button)
->>>>>>> fe4f13e7
 
             type_button = {"type": "BUTTON", "buttons": buttons}
             type_button.update(buttons)
             list_components.append(type_button)
-<<<<<<< HEAD
+
+            type_button = {"type": "BUTTON", "buttons": buttons}
+            type_button.update(buttons)
+            list_components.append(type_button)
         
-=======
-
->>>>>>> fe4f13e7
         components = list_components
 
         template_request = TemplateMessageRequest(settings.WHATSAPP_SYSTEM_USER_ACCESS_TOKEN)

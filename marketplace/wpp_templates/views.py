from django.contrib.auth import get_user_model
from django.conf import settings

from sentry_sdk import capture_exception

from rest_framework import viewsets
from rest_framework import status
from rest_framework.response import Response
from rest_framework.decorators import action
from rest_framework.pagination import PageNumberPagination

from marketplace.applications.models import App
from marketplace.core.types.channels.whatsapp_base.exceptions import (
    FacebookApiException,
)

from .models import TemplateHeader, TemplateMessage, TemplateTranslation
from .serializers import TemplateMessageSerializer, TemplateTranslationSerializer
from .requests import TemplateMessageRequest
from .languages import LANGUAGES

User = get_user_model()


class CustomResultsPagination(PageNumberPagination):
    page_size = 12
    page_size_query_param = "page_size"
    max_page_size = 500


class AppsViewSet(viewsets.ViewSet):
    lookup_field = "uuid"


class TemplateMessageViewSet(viewsets.ModelViewSet):
    lookup_field = "uuid"
    serializer_class = TemplateMessageSerializer
    pagination_class = CustomResultsPagination

    def get_queryset(self):
        app = App.objects.get(uuid=self.kwargs["app_uuid"])
        queryset = TemplateMessage.objects.filter(app=app).order_by("-created_on")

        return queryset

    def create(self, request, *args, **kwargs):
        request.data.update(self.kwargs)

        serializer = self.get_serializer(data=request.data)
        serializer.is_valid(raise_exception=True)
        self.perform_create(serializer)
        headers = self.get_success_headers(serializer.data)
<<<<<<< HEAD
        return Response(serializer.data, status=status.HTTP_201_CREATED, headers=headers)
    
=======
        return Response(
            serializer.data, status=status.HTTP_201_CREATED, headers=headers
        )

>>>>>>> bc7b8b94
    def perform_destroy(self, instance):
        template_request = TemplateMessageRequest(
            settings.WHATSAPP_SYSTEM_USER_ACCESS_TOKEN
        )
        response = template_request.delete_template_message(
            waba_id=instance.app.config.get("wa_waba_id"), name=instance.name
        )

        if response.status_code != status.HTTP_200_OK:
            capture_exception(FacebookApiException(response.json()))
            if response.json().get("error", {}).get("error_subcode", 0) == 2388094:
                return Response(
                    data=dict(error="WhatsApp.templates.error.delete_sample"),
                    status=status.HTTP_400_BAD_REQUEST,
                )

            return Response(status=status.HTTP_400_BAD_REQUEST)

        instance.delete()
        return Response(status=status.HTTP_200_OK)

    def destroy(self, request, *args, **kwargs):
        instance = self.get_object()
        return self.perform_destroy(instance)

    @action(detail=True, methods=["POST"])
    def translations(self, request, app_uuid=None, uuid=None):
        request.data["template_uuid"] = uuid

        serializer = TemplateTranslationSerializer(data=request.data)
        serializer.is_valid(raise_exception=True)
        serializer.save()

        return Response(status=status.HTTP_200_OK)

    @action(detail=False, methods=["GET"])
    def languages(self, request, app_uuid=None):
        return Response(data=LANGUAGES, status=status.HTTP_200_OK)

    def partial_update(self, request, app_uuid=None, uuid=None):
        from marketplace.wpp_templates.tasks import refresh_whatsapp_templates_from_facebook

        template = self.get_object()

        message_template_id = request.data.get("message_template_id")
    
        request.data.pop("message_template_id")
        data = request.data
        components = [data]

        header = data.get("header")
        body = data.get("body")
        footer = data.get("footer")
        buttons = data.get("buttons")

        list_components = []

        if header:
            type_header = {"type": "HEADER"}
            type_header.update(header)
            type_header["format"] = type_header["header_type"]
            del type_header["header_type"]
            list_components.append(type_header)

        if body:
            list_components.append(data.get("body"))

        if footer:
            list_components.append(data.get("footer"))
        
        if buttons:
            for button in buttons:
                button["type"] = button["button_type"]
                del button["button_type"]

            type_button = {"type": "BUTTON", "buttons": buttons}
            type_button.update(buttons)
            list_components.append(type_button)
        
        components = list_components

        template_request = TemplateMessageRequest(settings.WHATSAPP_SYSTEM_USER_ACCESS_TOKEN)
        response = template_request.update_template_message(
                    message_template_id= message_template_id,
                    name=template.name,
                    components=components,
                    )

        refresh_whatsapp_templates_from_facebook()

        return Response(response)<|MERGE_RESOLUTION|>--- conflicted
+++ resolved
@@ -50,15 +50,10 @@
         serializer.is_valid(raise_exception=True)
         self.perform_create(serializer)
         headers = self.get_success_headers(serializer.data)
-<<<<<<< HEAD
-        return Response(serializer.data, status=status.HTTP_201_CREATED, headers=headers)
-    
-=======
         return Response(
             serializer.data, status=status.HTTP_201_CREATED, headers=headers
         )
 
->>>>>>> bc7b8b94
     def perform_destroy(self, instance):
         template_request = TemplateMessageRequest(
             settings.WHATSAPP_SYSTEM_USER_ACCESS_TOKEN

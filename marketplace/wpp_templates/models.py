import uuid
import re
import textwrap

from django.core.exceptions import ValidationError

from django.contrib.auth import get_user_model
from django.utils import timezone
from django.utils.translation import gettext_lazy as _
from django.db import models

from marketplace.applications.models import App

User = get_user_model()


class TemplateMessage(models.Model):
    CATEGORY_CHOICES = (
        ("ACCOUNT_UPDATE", "WhatsApp.data.templates.category.account_update"),
        ("PAYMENT_UPDATE", "WhatsApp.data.templates.category.payment_update"),
        (
            "PERSONAL_FINANCE_UPDATE",
            "WhatsApp.data.templates.category.personal_finance_update",
        ),
        ("SHIPPING_UPDATE", "WhatsApp.data.templates.category.shipping_update"),
        ("RESERVATION_UPDATE", "WhatsApp.data.templates.category.reservation_update"),
        ("ISSUE_RESOLUTION", "WhatsApp.data.templates.category.issue_resolution"),
        ("APPOINTMENT_UPDATE", "WhatsApp.data.templates.category.appointment_update"),
        (
            "TRANSPORTATION_UPDATE",
            "WhatsApp.data.templates.category.transportation_update",
        ),
        ("TICKET_UPDATE", "WhatsApp.data.templates.category.ticket_update"),
        ("ALERT_UPDATE", "WhatsApp.data.templates.category.alert_update"),
        ("AUTO_REPLY", "WhatsApp.data.templates.category.auto_reply"),
        ("TRANSACTIONAL", "WhatsApp.data.templates.category.transactional"),
        ("MARKETING", "WhatsApp.data.templates.category.marketing"),
        ("OTP", "WhatsApp.data.templates.category.otp"),
        ("UTILITY", "WhatsApp.data.templates.category.utility"),
        ("AUTHENTICATION", "WhatsApp.data.templates.category.authentication"),
    )

    TEMPLATE_TYPES_CHOICES = (
        ("MEDIA", "WhatsApp.data.templates.type.media"),
        ("INTERACTIVE", "WhatsApp.data.templates.type.interactive"),
        ("TEXT", "WhatsApp.data.templates.type.text"),
    )
    uuid = models.UUIDField(default=uuid.uuid4, editable=False, unique=True)
    app = models.ForeignKey(App, on_delete=models.PROTECT, related_name="template")
    name = models.CharField(max_length=512)
    category = models.CharField(max_length=200, choices=CATEGORY_CHOICES)
    created_on = models.DateTimeField(
        "Created on", editable=False, default=timezone.now
    )
    created_by = models.ForeignKey(
        User, on_delete=models.PROTECT, related_name="created_%(class)ss", null=True
    )
    template_type = models.CharField(max_length=100, choices=TEMPLATE_TYPES_CHOICES)
<<<<<<< HEAD
    message_template_id = models.CharField(max_length=20, blank=True, null=True)
=======
>>>>>>> 430b35c6

    def verify_namespace():
        pass

    def clean_fields(self, exclude=None):
        super().clean_fields(exclude=exclude)
        if not self.name:
            return

        if bool(re.match(r"\w*[A-Z]\w*", self.name)) or " " in self.name:
            message = _(
                """
                    Invalid name format.
                    The name must not contain spaces and must start with a lowercase letter
                    followed by one or more uppercase or lowercase letters,
                    digits, or underscores.
                """
            )
            error_message = textwrap.dedent(str(message))
            raise ValidationError({"name": error_message})


class TemplateTranslation(models.Model):
    STATUS_CHOICES = (
        ("APPROVED", "WhatsApp.data.templates.translaction.status.approved"),
        ("IN_APPEAL", "WhatsApp.data.templates.translaction.status.in_appeal"),
        ("PENDING", "WhatsApp.data.templates.translaction.status.pending"),
        ("REJECTED", "WhatsApp.data.templates.translaction.status.rejected"),
        (
            "PENDING_DELETION",
            "WhatsApp.data.templates.translaction.status.pending_deletion",
        ),
        ("DELETED", "WhatsApp.data.templates.translaction.status.deleted"),
        ("DISABLED", "WhatsApp.data.templates.translaction.status.disabled"),
        ("LOCKED", "WhatsApp.data.templates.translaction.status.locked"),
    )

    uuid = models.UUIDField(default=uuid.uuid4, editable=False, unique=True)

    template = models.ForeignKey(
        TemplateMessage, on_delete=models.CASCADE, related_name="translations"
    )

    status = models.CharField(max_length=20, choices=STATUS_CHOICES, null=True)

    body = models.CharField(max_length=2048, null=True)
    footer = models.CharField(max_length=60, null=True)
    variable_count = models.IntegerField(null=True)
    language = models.CharField(max_length=60, null=True)
    country = models.CharField(max_length=60, null=True)
    namespace = models.CharField(max_length=60, null=True)
    external_id = models.CharField(max_length=60, null=True)
    message_template_id = models.CharField(max_length=20, unique=True, null=True, blank=True)


class TemplateButton(models.Model):
    BUTTON_TYPE_CHOICES = (
        ("QUICK_REPLY", "WhatsApp.data.templates.buttons.type.quick_reply"),
        ("PHONE_NUMBER", "WhatsApp.data.templates.buttons.type.phone_number"),
        ("URL", "WhatsApp.data.templates.buttons.type.url"),
    )

    uuid = models.UUIDField(default=uuid.uuid4, editable=False, unique=True)

    translation = models.ForeignKey(
        TemplateTranslation, on_delete=models.CASCADE, related_name="buttons"
    )

    button_type = models.CharField(max_length=20, choices=BUTTON_TYPE_CHOICES)
    text = models.CharField(max_length=30, null=True)
    country_code = models.IntegerField(null=True)
    phone_number = models.CharField(max_length=20, null=True)
    url = models.CharField(max_length=2000, null=True)


class TemplateHeader(models.Model):
    HEADER_TYPE_CHOICES = (
        ("TEXT", "WhatsApp.data.templates.header.types.text"),
        ("IMAGE", "WhatsApp.data.templates.header.types.image"),
        ("DOCUMENT", "WhatsApp.data.templates.header.types.document"),
        ("VIDEO", "WhatsApp.data.templates.header.types.video"),
    )

    uuid = models.UUIDField(default=uuid.uuid4, editable=False, unique=True)
    translation = models.ForeignKey(
        TemplateTranslation, on_delete=models.CASCADE, related_name="headers"
    )
    header_type = models.CharField(max_length=20, choices=HEADER_TYPE_CHOICES)
    text = models.CharField(max_length=60, default=None, null=True)
    example = models.CharField(max_length=2048, default=None, null=True)

    def to_dict(self):
        return dict(header_type=self.header_type, text=self.text)<|MERGE_RESOLUTION|>--- conflicted
+++ resolved
@@ -56,10 +56,6 @@
         User, on_delete=models.PROTECT, related_name="created_%(class)ss", null=True
     )
     template_type = models.CharField(max_length=100, choices=TEMPLATE_TYPES_CHOICES)
-<<<<<<< HEAD
-    message_template_id = models.CharField(max_length=20, blank=True, null=True)
-=======
->>>>>>> 430b35c6
 
     def verify_namespace():
         pass

--- conflicted
+++ resolved
@@ -1,5 +1,3 @@
-import requests
-
 from rest_framework.views import APIView
 from rest_framework.response import Response
 from rest_framework import status
@@ -11,73 +9,6 @@
 class VtexProductUpdateWebhook(APIView):
     authentication_classes = []
     permission_classes = [AllowAny]
-<<<<<<< HEAD
-    queue_manager_class = WebhookQueueManager
-
-    def __init__(self, *args, **kwargs):
-        super().__init__(*args, **kwargs)
-        self._queue_manager = None
-
-    def get_queue_manager(self, app_uuid) -> WebhookQueueManager:  # pragma: no cover
-        return self.queue_manager_class(app_uuid)
-
-    def get_app(self, app_uuid):
-        try:
-            return App.objects.get(uuid=app_uuid, configured=True, code="vtex")
-        except App.DoesNotExist:
-            raise NoVTEXAppConfiguredException()
-
-    def can_synchronize(self, app):
-        return app.config.get("initial_sync_completed", False)
-
-    def to_staging(self, app):
-        return app.config.get("redirects_to_staging", False)
-
-    def get_sku_id(self, request):
-        sku_id = request.data.get("IdSku")
-        if not sku_id:
-            raise ValueError("SKU ID not provided in the request")
-        return sku_id
-
-    def post(self, request, app_uuid):
-        try:
-            app = self.get_app(app_uuid)
-            if not self.can_synchronize(app):
-                return Response(
-                    {"error": "Initial sync not completed"},
-                    status=status.HTTP_400_BAD_REQUEST,
-                )
-            # TODO: Remove redirect
-            if self.to_staging(app):
-                staging_url = "https://integrations-engine.stg.cloud.weni.ai"
-                url = f"{staging_url}/api/v1/webhook/vtex/{app_uuid}/products-update/api/notification/"
-                requests.post(url=url, data=request.data)
-                return Response({"message": "Redirected"}, status=status.HTTP_200_OK)
-
-            sku_id = self.get_sku_id(request)
-            queue_manager = self.get_queue_manager(str(app_uuid))
-
-            queue_manager.enqueue_webhook_data(sku_id, request.data)
-
-            if not queue_manager.is_processing_locked():
-                celery_app.send_task(
-                    "task_update_vtex_products",
-                    kwargs={"app_uuid": str(app_uuid)},
-                    queue="product_synchronization",
-                )
-                message = "Webhook product update process started"
-            else:
-                message = "Webhook product update added to the processing queue"
-
-            return Response({"message": message}, status=status.HTTP_200_OK)
-
-        except ValueError as e:
-            return Response({"error": str(e)}, status=status.HTTP_400_BAD_REQUEST)
-        except ObjectDoesNotExist:
-            return Response(
-                {"error": "App not found"}, status=status.HTTP_404_NOT_FOUND
-            )
-=======
 
     def post(self, request, app_uuid):
         celery_app.send_task(
@@ -89,5 +20,4 @@
             queue="product_synchronization",
         )
 
-        return Response(status=status.HTTP_200_OK)
->>>>>>> 424456b2
+        return Response(status=status.HTTP_200_OK)
--- conflicted
+++ resolved
@@ -13,10 +13,7 @@
 
 from marketplace.wpp_products.models import (
     Catalog,
-<<<<<<< HEAD
-=======
     ProductFeed,
->>>>>>> 09bdcb01
     ProductUploadLog,
     UploadProduct,
     WebhookLog,
@@ -34,16 +31,12 @@
 
 from django_redis import get_redis_connection
 
-<<<<<<< HEAD
-from marketplace.wpp_products.utils import ProductUploader
-=======
 from marketplace.wpp_products.utils import (
     ProductUploader,
     SellerSyncUtils,
     UploadManager,
     ProductSyncMetaPolices,
 )
->>>>>>> 09bdcb01
 
 
 logger = logging.getLogger(__name__)
@@ -216,87 +209,6 @@
 
     app_uuid = kwargs.get("app_uuid")
     webhook = kwargs.get("webhook")
-<<<<<<< HEAD
-
-    sku_id = webhook.get("IdSku")
-    seller_an = webhook.get("An")
-    seller_chain = webhook.get("SellerChain")
-    try:
-        current_time = datetime.now().strftime("%Y-%m-%d %H:%M:%S.%f")
-        logger.info(
-            f"Processing product update for App UUID: {app_uuid}, "
-            f"SKU_ID: {sku_id} at {current_time}. "
-            f"'An':{seller_an}, 'SellerChain': {seller_chain}."
-        )
-        vtex_app = App.objects.get(uuid=app_uuid, configured=True, code="vtex")
-        (
-            domain,
-            app_key,
-            app_token,
-        ) = vtex_base_service.get_vtex_credentials_or_raise(vtex_app)
-        api_credentials = APICredentials(
-            app_key=app_key, app_token=app_token, domain=domain
-        )
-
-        catalog = vtex_app.vtex_catalogs.first()
-        if not catalog or not catalog.feeds.first():
-            logger.info(
-                f"No data feed found in the database. Vtex app: {vtex_app.uuid}"
-            )
-            return
-
-        product_feed = catalog.feeds.first()
-
-        vtex_update_service = ProductUpdateService(
-            api_credentials, catalog, [sku_id], product_feed, webhook
-        )
-        products = vtex_update_service.webhook_product_insert()
-        if products is None:
-            logger.info(
-                f"No products to process after treatment for VTEX app {app_uuid}. Task ending."
-            )
-            return
-
-        close_old_connections()
-        # Webhook Log
-        WebhookLog.objects.create(sku_id=sku_id, data=webhook, vtex_app=vtex_app)
-
-    except Exception as e:
-        logger.error(
-            f"An error occurred during the updating Webhook vtex products for app {app_uuid}, {str(e)}"
-        )
-
-    end_time = datetime.now()
-    duration = (end_time - start_time).total_seconds()
-    minutes, seconds = divmod(duration, 60)
-
-    logger.info(
-        f"Finishing process update vtex product to SKU:{sku_id} App: {app_uuid}"
-    )
-    logger.info(f"Task completed in {int(minutes)} minutes and {int(seconds)} seconds.")
-
-    redis_client = get_redis_connection()
-    lock_key = f"upload_lock:{app_uuid}"
-    # Check for existing upload lock for the vtex app
-    if not redis_client.exists(lock_key):
-        print(f"No active upload task for App: {app_uuid}, starting upload.")
-        celery_app.send_task(
-            "task_upload_vtex_products",
-            kwargs={"app_vtex_uuid": app_uuid},
-            queue="vtex-product-upload",
-        )
-    else:
-        print(f"An upload task is already in progress for App: {app_uuid}.")
-
-    print("=" * 40)
-
-
-@celery_app.task(name="task_forward_vtex_webhook")
-def task_forward_vtex_webhook(**kwargs):
-    app_uuid = kwargs.get("app_uuid")
-    webhook = kwargs.get("webhook")
-
-=======
 
     sku_id = webhook.get("IdSku")
     seller_an = webhook.get("An")
@@ -445,7 +357,6 @@
 
 
 def send_sync(app_uuid: str, webhook: dict):
->>>>>>> 09bdcb01
     try:
         app = App.objects.get(uuid=app_uuid, configured=True, code="vtex")
     except App.DoesNotExist:
@@ -454,19 +365,11 @@
 
     can_synchronize = app.config.get("initial_sync_completed", False)
 
-<<<<<<< HEAD
-    celery_queue = app.config.get("celery_queue_name", "product_synchronization")
-
-=======
->>>>>>> 09bdcb01
     if not can_synchronize:
         print(f"Initial sync not completed. App:{str(app.uuid)}")
         return
 
-<<<<<<< HEAD
-=======
     celery_queue = app.config.get("celery_queue_name", "product_synchronization")
->>>>>>> 09bdcb01
     sku_id = webhook.get("IdSku")
 
     if not sku_id:
@@ -476,54 +379,6 @@
         "task_update_vtex_products",
         kwargs={"app_uuid": str(app_uuid), "webhook": webhook},
         queue=celery_queue,
-<<<<<<< HEAD
-    )
-
-
-@celery_app.task(name="task_upload_vtex_products")
-def task_upload_vtex_products(**kwargs):
-    app_vtex_uuid = kwargs.get("app_vtex_uuid")
-    app_vtex = App.objects.get(uuid=app_vtex_uuid)
-    redis_client = get_redis_connection()
-    lock_key = f"upload_lock:{app_vtex_uuid}"
-    lock_expiration_time = 15 * 60  # 15 minutes
-
-    # Attempt to acquire the lock
-    if redis_client.set(lock_key, "locked", nx=True, ex=lock_expiration_time):
-        try:
-            catalogs = app_vtex.vtex_catalogs.all()
-            if not catalogs.exists():
-                print("No catalogs found.")
-                return
-
-            for catalog in catalogs:
-                if catalog.feeds.first():
-                    print(f"Processing upload for catalog: {catalog.name}")
-                    uploader = ProductUploader(catalog=catalog)
-                    uploader.process_and_upload(
-                        redis_client, lock_key, lock_expiration_time
-                    )
-
-        finally:
-            # Release the lock
-            redis_client.delete(lock_key)
-    else:
-        print(f"Upload task for App: {app_vtex_uuid} is already in progress.")
-
-    print(f"Processing upload for App: {app_vtex_uuid}")
-
-
-@celery_app.task(name="task_cleanup_vtex_logs_and_uploads")
-def task_cleanup_vtex_logs_and_uploads():
-    # Delete all records from the ProductUploadLog and WebhookLog tables
-    ProductUploadLog.objects.all().delete()
-    WebhookLog.objects.all().delete()
-
-    # Delete all UploadProduct records with "success" status
-    UploadProduct.objects.filter(status="success").delete()
-
-    print("Logs and successful uploads have been cleaned up.")
-=======
         ignore_result=True,
     )
 
@@ -613,5 +468,4 @@
         return
 
     print("finishing 'task_sync_product_policies'")
-    print("=" * 40)
->>>>>>> 09bdcb01
+    print("=" * 40)
--- conflicted
+++ resolved
@@ -98,13 +98,8 @@
     continue_on_exception=False,
     extra_info_func=get_extra_info,
 )
-<<<<<<< HEAD
-def get_catalog_details_task(client, app, catalog_id):
-    return client.get_catalog_details(app, catalog_id)
-=======
 def get_catalog_details_task(client, catalog_id):
     return client.get_catalog_details(catalog_id)
->>>>>>> 890010c0
 
 
 @handle_exceptions(

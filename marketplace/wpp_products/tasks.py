import logging

from datetime import datetime, timedelta

from celery import shared_task

from django.db import reset_queries, close_old_connections
from django.db.models import Exists, OuterRef

from django.utils import timezone

from marketplace.clients.facebook.client import FacebookClient

from marketplace.wpp_products.models import (
    Catalog,
<<<<<<< HEAD
=======
    ProductFeed,
>>>>>>> 7f671a2c
    ProductUploadLog,
    UploadProduct,
    WebhookLog,
)
from marketplace.clients.flows.client import FlowsClient
from marketplace.celery import app as celery_app
from marketplace.services.vtex.generic_service import (
    ProductUpdateService,
    ProductInsertionService,
    VtexServiceBase,
    ProductInsertionBySellerService,
)
from marketplace.services.vtex.generic_service import APICredentials
from marketplace.applications.models import App

from django_redis import get_redis_connection

<<<<<<< HEAD
from marketplace.wpp_products.utils import ProductUploader
=======
from marketplace.wpp_products.utils import (
    ProductUploader,
    SellerSyncUtils,
    UploadManager,
    ProductSyncMetaPolices,
)
>>>>>>> 7f671a2c


logger = logging.getLogger(__name__)


SYNC_WHATSAPP_CATALOGS_LOCK_KEY = "sync-whatsapp-catalogs-lock"


@shared_task(name="sync_facebook_catalogs")
def sync_facebook_catalogs():
    project_uuids = get_projects_with_vtex_app()
    apps = App.objects.filter(code="wpp-cloud", project_uuid__in=project_uuids)
    for app in apps:
        service = FacebookCatalogSyncService(app)
        service.sync_catalogs()


def get_projects_with_vtex_app() -> list:
    apps = App.objects.filter(code="vtex")
    related_wpp_cloud_project_uuids = []
    for app in apps:
        if app.project_uuid:
            related_wpp_cloud_project_uuids.append(str(app.project_uuid))
    return related_wpp_cloud_project_uuids


class FacebookCatalogSyncService:
    SYNC_WHATSAPP_CATALOGS_LOCK_KEY = "sync-whatsapp-catalogs-lock"

    def __init__(self, app: App):
        self.app = app
        self.client = FacebookClient(app.apptype.get_system_access_token(app))
        self.flows_client = FlowsClient()
        self.redis = get_redis_connection()

    def sync_catalogs(self):
        if self.redis.get(self.SYNC_WHATSAPP_CATALOGS_LOCK_KEY):
            print("The catalogs are already syncing by another task!")
            return

        with self.redis.lock(self.SYNC_WHATSAPP_CATALOGS_LOCK_KEY):
            wa_business_id = self.app.config.get("wa_business_id")
            wa_waba_id = self.app.config.get("wa_waba_id")

            if not (wa_business_id and wa_waba_id):
                print(f"Business ID or WABA ID missing for app: {self.app.uuid}")
                return

            try:
                local_catalog_ids = set(
                    self.app.catalogs.values_list("facebook_catalog_id", flat=True)
                )
                all_catalogs_id, all_catalogs = self._list_all_catalogs()
                active_catalog = self._get_active_catalog(wa_waba_id)

                if all_catalogs_id:
                    self._update_catalogs_on_flows(all_catalogs, active_catalog)
                    self._sync_local_catalogs(all_catalogs_id, local_catalog_ids)
            except Exception as e:
                logger.error(f"Error during sync process for App {self.app.name}: {e}")

    def _list_all_catalogs(self):
        try:
            return self.client.list_all_catalogs(self.app.config.get("wa_business_id"))
        except Exception as e:
            logger.error(
                f"Error on list all catalogs for App: {self.app.uuid} {str(e)}"
            )
            return [], []

    def _get_active_catalog(self, wa_waba_id):
        try:
            response = self.client.get_connected_catalog(waba_id=wa_waba_id)
            if len(response.get("data")) > 0:
                return response.get("data")[0].get("id")
            return None
        except Exception as e:
            logger.error(f"Error on get active catalog: {self.app.uuid} {str(e)}")
            return None

    def _update_catalogs_on_flows(self, all_catalogs, active_catalog):
        try:
            self.flows_client.update_catalogs(
                flow_object_uuid=str(self.app.flow_object_uuid),
                catalogs_data=all_catalogs,
                active_catalog=active_catalog,
            )
        except Exception as e:
            logger.error(
                f"Error updating catalogs on flows for App: {self.app.uuid} error: {str(e)}"
            )

    def _sync_local_catalogs(self, all_catalogs_id, local_catalog_ids):
        fba_catalogs_ids = set(all_catalogs_id)
        to_create = fba_catalogs_ids - local_catalog_ids
        to_delete = local_catalog_ids - fba_catalogs_ids

        for catalog_id in to_create:
            try:
                details = self.client.get_catalog_details(catalog_id)
                if details:
                    Catalog.objects.create(
                        app=self.app,
                        facebook_catalog_id=details["id"],
                        name=details["name"],
                        category=details["vertical"],
                    )
            except Exception as e:
                logger.error(f"Error creating catalog {catalog_id} for App: {str(e)}")
                # Continues with the next catalog_id

        if to_delete:
            self.app.catalogs.filter(facebook_catalog_id__in=to_delete).delete()

        print(f"Success in synchronizing the app's catalogs for app: {self.app.uuid}")


@celery_app.task(name="task_insert_vtex_products")
def task_insert_vtex_products(**kwargs):
    print("Starting task: 'task_insert_vtex_products'")
    vtex_service = ProductInsertionService()

    credentials = kwargs.get("credentials")
    catalog_uuid = kwargs.get("catalog_uuid")
    sellers = kwargs.get("sellers")

    if not all([credentials, catalog_uuid]):
        logger.error(
            "Missing required parameters [credentials, catalog_uuid] for task_insert_vtex_products"
        )
        return

    try:
        # Reset queries and close old connections for a clean state and performance.
        # Prevents memory leak from stored queries and unstable database connections
        # before further operations.
        reset_queries()
        close_old_connections()

        catalog = Catalog.objects.get(uuid=catalog_uuid)
        api_credentials = APICredentials(
            app_key=credentials["app_key"],
            app_token=credentials["app_token"],
            domain=credentials["domain"],
        )
        print(f"Starting first product insert for catalog: {str(catalog.name)}")
        products = vtex_service.first_product_insert(api_credentials, catalog, sellers)
        if products is None:
            print("There are no products to be shipped after processing the rules")
            return

    except Exception as e:
        logger.exception(
            f"An error occurred during the first insertion of vtex products for catalog {catalog.name}, {e}"
        )
        return
    finally:
        close_old_connections()

    print(
        f"finishing creation products, task: 'task_insert_vtex_products' catalog {catalog.name}"
    )
    print("=" * 40)


@celery_app.task(name="task_update_vtex_products")
def task_update_vtex_products(**kwargs):
    start_time = datetime.now()
    vtex_base_service = VtexServiceBase()

    app_uuid = kwargs.get("app_uuid")
    webhook = kwargs.get("webhook")
<<<<<<< HEAD

    sku_id = webhook.get("IdSku")
    seller_an = webhook.get("An")
    seller_chain = webhook.get("SellerChain")
    try:
        current_time = datetime.now().strftime("%Y-%m-%d %H:%M:%S.%f")
        logger.info(
            f"Processing product update for App UUID: {app_uuid}, "
            f"SKU_ID: {sku_id} at {current_time}. "
            f"'An':{seller_an}, 'SellerChain': {seller_chain}."
        )
        vtex_app = App.objects.get(uuid=app_uuid, configured=True, code="vtex")
        (
            domain,
            app_key,
            app_token,
        ) = vtex_base_service.get_vtex_credentials_or_raise(vtex_app)
        api_credentials = APICredentials(
            app_key=app_key, app_token=app_token, domain=domain
        )

        catalog = vtex_app.vtex_catalogs.first()
        if not catalog or not catalog.feeds.first():
            logger.info(
                f"No data feed found in the database. Vtex app: {vtex_app.uuid}"
            )
            return

        product_feed = catalog.feeds.first()

        vtex_update_service = ProductUpdateService(
            api_credentials, catalog, [sku_id], product_feed, webhook
        )
        products = vtex_update_service.webhook_product_insert()
        if products is None:
            logger.info(
                f"No products to process after treatment for VTEX app {app_uuid}. Task ending."
            )
            return

        close_old_connections()
        # Webhook Log
        WebhookLog.objects.create(sku_id=sku_id, data=webhook, vtex_app=vtex_app)

    except Exception as e:
        logger.error(
            f"An error occurred during the updating Webhook vtex products for app {app_uuid}, {str(e)}"
        )

    end_time = datetime.now()
    duration = (end_time - start_time).total_seconds()
    minutes, seconds = divmod(duration, 60)

    logger.info(
        f"Finishing process update vtex product to SKU:{sku_id} App: {app_uuid}"
    )
    logger.info(f"Task completed in {int(minutes)} minutes and {int(seconds)} seconds.")

    redis_client = get_redis_connection()
    lock_key = f"upload_lock:{app_uuid}"
    # Check for existing upload lock for the vtex app
    if not redis_client.exists(lock_key):
        print(f"No active upload task for App: {app_uuid}, starting upload.")
        celery_app.send_task(
            "task_upload_vtex_products",
            kwargs={"app_vtex_uuid": app_uuid},
            queue="vtex-product-upload",
        )
    else:
        print(f"An upload task is already in progress for App: {app_uuid}.")

    print("=" * 40)


@celery_app.task(name="task_forward_vtex_webhook")
def task_forward_vtex_webhook(**kwargs):
    app_uuid = kwargs.get("app_uuid")
    webhook = kwargs.get("webhook")

=======

    sku_id = webhook.get("IdSku")
    seller_an = webhook.get("An")
    seller_chain = webhook.get("SellerChain")
    try:
        current_time = datetime.now().strftime("%Y-%m-%d %H:%M:%S.%f")
        logger.info(
            f"Processing product update for App UUID: {app_uuid}, "
            f"SKU_ID: {sku_id} at {current_time}. "
            f"'An':{seller_an}, 'SellerChain': {seller_chain}."
        )
        vtex_app = App.objects.get(uuid=app_uuid, configured=True, code="vtex")

        api_credentials = vtex_base_service.get_vtex_credentials_or_raise(vtex_app)

        catalog = vtex_app.vtex_catalogs.first()
        if not catalog or not catalog.feeds.first():
            logger.info(
                f"No data feed found in the database. Vtex app: {vtex_app.uuid}"
            )
            return

        product_feed = catalog.feeds.first()

        vtex_update_service = ProductUpdateService(
            api_credentials, catalog, [sku_id], product_feed, webhook
        )
        products = vtex_update_service.webhook_product_insert()
        if products is None:
            logger.info(
                f"No products to process after treatment for VTEX app {app_uuid}. Task ending."
            )
            return

        close_old_connections()
        # Webhook Log
        WebhookLog.objects.create(sku_id=sku_id, data=webhook, vtex_app=vtex_app)

    except Exception as e:
        logger.error(
            f"An error occurred during the updating Webhook vtex products for app {app_uuid}, {str(e)}"
        )

    end_time = datetime.now()
    duration = (end_time - start_time).total_seconds()
    minutes, seconds = divmod(duration, 60)

    logger.info(
        f"Finishing process update vtex product to SKU:{sku_id} App: {app_uuid}"
    )
    logger.info(f"Task completed in {int(minutes)} minutes and {int(seconds)} seconds.")

    # Check and start upload task
    UploadManager.check_and_start_upload(app_uuid)
    print("=" * 40)


@celery_app.task(name="task_forward_vtex_webhook")
def task_forward_vtex_webhook(**kwargs):
    app_uuid = kwargs.get("app_uuid")
    webhook = kwargs.get("webhook")

    try:
        app = App.objects.get(uuid=app_uuid, configured=True, code="vtex")
    except App.DoesNotExist:
        logger.info(f"No VTEX App configured with the provided UUID: {app_uuid}")
        return

    can_synchronize = app.config.get("initial_sync_completed", False)

    celery_queue = app.config.get("celery_queue_name", "product_synchronization")

    if not can_synchronize:
        print(f"Initial sync not completed. App:{str(app.uuid)}")
        return

    sku_id = webhook.get("IdSku")

    if not sku_id:
        raise ValueError(f"SKU ID not provided in the request. App:{str(app.uuid)}")

    celery_app.send_task(
        "task_update_vtex_products",
        kwargs={"app_uuid": str(app_uuid), "webhook": webhook},
        queue=celery_queue,
        ignore_result=True,
    )


@celery_app.task(name="task_upload_vtex_products")
def task_upload_vtex_products(**kwargs):
    app_vtex_uuid = kwargs.get("app_vtex_uuid")
    app_vtex = App.objects.get(uuid=app_vtex_uuid)
    redis_client = get_redis_connection()
    lock_key = f"upload_lock:{app_vtex_uuid}"
    lock_expiration_time = 15 * 60  # 15 minutes

    # Attempt to acquire the lock
    if redis_client.set(lock_key, "locked", nx=True, ex=lock_expiration_time):
        try:
            catalogs = app_vtex.vtex_catalogs.all()
            if not catalogs.exists():
                print("No catalogs found.")
                return

            for catalog in catalogs:
                if catalog.feeds.first():
                    print(f"Processing upload for catalog: {catalog.name}")
                    uploader = ProductUploader(catalog=catalog)
                    uploader.process_and_upload(
                        redis_client, lock_key, lock_expiration_time
                    )

        finally:
            # Release the lock
            redis_client.delete(lock_key)
    else:
        print(f"Upload task for App: {app_vtex_uuid} is already in progress.")

    print(f"Processing upload for App: {app_vtex_uuid}")


@celery_app.task(name="task_cleanup_vtex_logs_and_uploads")
def task_cleanup_vtex_logs_and_uploads():
    # Delete all records from the ProductUploadLog and WebhookLog tables
    ProductUploadLog.objects.all().delete()
    WebhookLog.objects.all().delete()

    # Delete all UploadProduct records with "success" status
    UploadProduct.objects.filter(status="success").delete()

    # Update status to "pending" for all UploadProduct records with "error" status
    error_queryset = UploadProduct.objects.filter(status="error")
    if error_queryset.exists():
        error_queryset.update(status="pending")

    # Update status to "pending" for records that have been "processing" for more than 20 minutes
    time_threshold = timezone.now() - timedelta(minutes=20)
    in_processing = UploadProduct.objects.filter(
        status="processing", modified_on__lt=time_threshold
    )
    if in_processing.exists():
        in_processing.update(status="pending")

    print("Logs and successful uploads have been cleaned up.")


def send_sync(app_uuid: str, webhook: dict):
>>>>>>> 7f671a2c
    try:
        app = App.objects.get(uuid=app_uuid, configured=True, code="vtex")
    except App.DoesNotExist:
        logger.info(f"No VTEX App configured with the provided UUID: {app_uuid}")
        return

    can_synchronize = app.config.get("initial_sync_completed", False)

<<<<<<< HEAD
    celery_queue = app.config.get("celery_queue_name", "product_synchronization")

=======
>>>>>>> 7f671a2c
    if not can_synchronize:
        print(f"Initial sync not completed. App:{str(app.uuid)}")
        return

<<<<<<< HEAD
=======
    celery_queue = app.config.get("celery_queue_name", "product_synchronization")
>>>>>>> 7f671a2c
    sku_id = webhook.get("IdSku")

    if not sku_id:
        raise ValueError(f"SKU ID not provided in the request. App:{str(app.uuid)}")

    celery_app.send_task(
        "task_update_vtex_products",
        kwargs={"app_uuid": str(app_uuid), "webhook": webhook},
        queue=celery_queue,
<<<<<<< HEAD
    )


@celery_app.task(name="task_upload_vtex_products")
def task_upload_vtex_products(**kwargs):
    app_vtex_uuid = kwargs.get("app_vtex_uuid")
    app_vtex = App.objects.get(uuid=app_vtex_uuid)
    redis_client = get_redis_connection()
    lock_key = f"upload_lock:{app_vtex_uuid}"
    lock_expiration_time = 15 * 60  # 15 minutes

    # Attempt to acquire the lock
    if redis_client.set(lock_key, "locked", nx=True, ex=lock_expiration_time):
        try:
            catalogs = app_vtex.vtex_catalogs.all()
            if not catalogs.exists():
                print("No catalogs found.")
                return

            for catalog in catalogs:
                if catalog.feeds.first():
                    print(f"Processing upload for catalog: {catalog.name}")
                    uploader = ProductUploader(catalog=catalog)
                    uploader.process_and_upload(
                        redis_client, lock_key, lock_expiration_time
                    )

        finally:
            # Release the lock
            redis_client.delete(lock_key)
    else:
        print(f"Upload task for App: {app_vtex_uuid} is already in progress.")

    print(f"Processing upload for App: {app_vtex_uuid}")


@celery_app.task(name="task_cleanup_vtex_logs_and_uploads")
def task_cleanup_vtex_logs_and_uploads():
    # Delete all records from the ProductUploadLog and WebhookLog tables
    ProductUploadLog.objects.all().delete()
    WebhookLog.objects.all().delete()

    # Delete all UploadProduct records with "success" status
    UploadProduct.objects.filter(status="success").delete()

    print("Logs and successful uploads have been cleaned up.")
=======
        ignore_result=True,
    )


@celery_app.task(name="task_insert_vtex_products_by_sellers")
def task_insert_vtex_products_by_sellers(**kwargs):
    print("Starting insertion products by seller")
    vtex_service = ProductInsertionBySellerService()

    credentials = kwargs.get("credentials")
    catalog_uuid = kwargs.get("catalog_uuid")
    sellers = kwargs.get("sellers")

    if not sellers:
        logger.error(
            "Missing required parameters [sellers] for task_insert_vtex_products_by_sellers"
        )
        return

    if not all([credentials, catalog_uuid]):
        logger.error(
            "Missing required parameters [credentials, catalog_uuid] for task_insert_vtex_products"
        )
        return

    try:
        catalog = Catalog.objects.get(uuid=catalog_uuid)
        api_credentials = APICredentials(
            app_key=credentials["app_key"],
            app_token=credentials["app_token"],
            domain=credentials["domain"],
        )
        print(f"Starting sync by sellers for catalog: {str(catalog.name)}")

        lock_key = None
        vtex_app_uuid = str(catalog.vtex_app.uuid)
        lock_key = SellerSyncUtils.create_lock(vtex_app_uuid, sellers)

        if lock_key:
            products = vtex_service.insertion_products_by_seller(
                api_credentials, catalog, sellers
            )
            if products is None:
                print("There are no products to be shipped after processing the rules.")
                return

            # Check and start upload task
            UploadManager.check_and_start_upload(vtex_app_uuid)

        else:
            print(
                f"An upload is already being processed for this client: {vtex_app_uuid}"
            )

    except Exception as e:
        logger.error(
            f"An error occurred during the 'insertion_products_by_seller' for catalog {catalog.name}, {e}",
            exc_info=True,
            stack_info=True,
        )
    finally:
        if lock_key:
            print(f"Release sync-sellers lock_key: {lock_key}")
            SellerSyncUtils.release_lock(vtex_app_uuid)

    print(f"finishing 'insertion_products_by_seller'catalog {catalog.name}")
    print("=" * 40)


@celery_app.task(name="task_sync_product_policies")
def task_sync_product_policies():
    print("Starting synchronization of product policies")

    try:
        # Filter catalogs that have an associated ProductFeed
        catalogs_with_feeds = Catalog.objects.annotate(
            has_feed=Exists(ProductFeed.objects.filter(catalog=OuterRef("pk")))
        ).filter(has_feed=True)
        for catalog in catalogs_with_feeds:
            product_sync_service = ProductSyncMetaPolices(catalog)
            product_sync_service.sync_products_polices()

    except Exception as e:
        logger.exception(
            f"An error occurred during the 'task_sync_product_policies'. error: {e}"
        )
        return

    print("finishing 'task_sync_product_policies'")
    print("=" * 40)
>>>>>>> 7f671a2c
<|MERGE_RESOLUTION|>--- conflicted
+++ resolved
@@ -13,10 +13,6 @@
 
 from marketplace.wpp_products.models import (
     Catalog,
-<<<<<<< HEAD
-=======
-    ProductFeed,
->>>>>>> 7f671a2c
     ProductUploadLog,
     UploadProduct,
     WebhookLog,
@@ -34,16 +30,7 @@
 
 from django_redis import get_redis_connection
 
-<<<<<<< HEAD
 from marketplace.wpp_products.utils import ProductUploader
-=======
-from marketplace.wpp_products.utils import (
-    ProductUploader,
-    SellerSyncUtils,
-    UploadManager,
-    ProductSyncMetaPolices,
-)
->>>>>>> 7f671a2c
 
 
 logger = logging.getLogger(__name__)
@@ -216,7 +203,6 @@
 
     app_uuid = kwargs.get("app_uuid")
     webhook = kwargs.get("webhook")
-<<<<<<< HEAD
 
     sku_id = webhook.get("IdSku")
     seller_an = webhook.get("An")
@@ -296,69 +282,6 @@
     app_uuid = kwargs.get("app_uuid")
     webhook = kwargs.get("webhook")
 
-=======
-
-    sku_id = webhook.get("IdSku")
-    seller_an = webhook.get("An")
-    seller_chain = webhook.get("SellerChain")
-    try:
-        current_time = datetime.now().strftime("%Y-%m-%d %H:%M:%S.%f")
-        logger.info(
-            f"Processing product update for App UUID: {app_uuid}, "
-            f"SKU_ID: {sku_id} at {current_time}. "
-            f"'An':{seller_an}, 'SellerChain': {seller_chain}."
-        )
-        vtex_app = App.objects.get(uuid=app_uuid, configured=True, code="vtex")
-
-        api_credentials = vtex_base_service.get_vtex_credentials_or_raise(vtex_app)
-
-        catalog = vtex_app.vtex_catalogs.first()
-        if not catalog or not catalog.feeds.first():
-            logger.info(
-                f"No data feed found in the database. Vtex app: {vtex_app.uuid}"
-            )
-            return
-
-        product_feed = catalog.feeds.first()
-
-        vtex_update_service = ProductUpdateService(
-            api_credentials, catalog, [sku_id], product_feed, webhook
-        )
-        products = vtex_update_service.webhook_product_insert()
-        if products is None:
-            logger.info(
-                f"No products to process after treatment for VTEX app {app_uuid}. Task ending."
-            )
-            return
-
-        close_old_connections()
-        # Webhook Log
-        WebhookLog.objects.create(sku_id=sku_id, data=webhook, vtex_app=vtex_app)
-
-    except Exception as e:
-        logger.error(
-            f"An error occurred during the updating Webhook vtex products for app {app_uuid}, {str(e)}"
-        )
-
-    end_time = datetime.now()
-    duration = (end_time - start_time).total_seconds()
-    minutes, seconds = divmod(duration, 60)
-
-    logger.info(
-        f"Finishing process update vtex product to SKU:{sku_id} App: {app_uuid}"
-    )
-    logger.info(f"Task completed in {int(minutes)} minutes and {int(seconds)} seconds.")
-
-    # Check and start upload task
-    UploadManager.check_and_start_upload(app_uuid)
-    print("=" * 40)
-
-
-@celery_app.task(name="task_forward_vtex_webhook")
-def task_forward_vtex_webhook(**kwargs):
-    app_uuid = kwargs.get("app_uuid")
-    webhook = kwargs.get("webhook")
-
     try:
         app = App.objects.get(uuid=app_uuid, configured=True, code="vtex")
     except App.DoesNotExist:
@@ -382,7 +305,6 @@
         "task_update_vtex_products",
         kwargs={"app_uuid": str(app_uuid), "webhook": webhook},
         queue=celery_queue,
-        ignore_result=True,
     )
 
 
@@ -428,190 +350,4 @@
     # Delete all UploadProduct records with "success" status
     UploadProduct.objects.filter(status="success").delete()
 
-    # Update status to "pending" for all UploadProduct records with "error" status
-    error_queryset = UploadProduct.objects.filter(status="error")
-    if error_queryset.exists():
-        error_queryset.update(status="pending")
-
-    # Update status to "pending" for records that have been "processing" for more than 20 minutes
-    time_threshold = timezone.now() - timedelta(minutes=20)
-    in_processing = UploadProduct.objects.filter(
-        status="processing", modified_on__lt=time_threshold
-    )
-    if in_processing.exists():
-        in_processing.update(status="pending")
-
-    print("Logs and successful uploads have been cleaned up.")
-
-
-def send_sync(app_uuid: str, webhook: dict):
->>>>>>> 7f671a2c
-    try:
-        app = App.objects.get(uuid=app_uuid, configured=True, code="vtex")
-    except App.DoesNotExist:
-        logger.info(f"No VTEX App configured with the provided UUID: {app_uuid}")
-        return
-
-    can_synchronize = app.config.get("initial_sync_completed", False)
-
-<<<<<<< HEAD
-    celery_queue = app.config.get("celery_queue_name", "product_synchronization")
-
-=======
->>>>>>> 7f671a2c
-    if not can_synchronize:
-        print(f"Initial sync not completed. App:{str(app.uuid)}")
-        return
-
-<<<<<<< HEAD
-=======
-    celery_queue = app.config.get("celery_queue_name", "product_synchronization")
->>>>>>> 7f671a2c
-    sku_id = webhook.get("IdSku")
-
-    if not sku_id:
-        raise ValueError(f"SKU ID not provided in the request. App:{str(app.uuid)}")
-
-    celery_app.send_task(
-        "task_update_vtex_products",
-        kwargs={"app_uuid": str(app_uuid), "webhook": webhook},
-        queue=celery_queue,
-<<<<<<< HEAD
-    )
-
-
-@celery_app.task(name="task_upload_vtex_products")
-def task_upload_vtex_products(**kwargs):
-    app_vtex_uuid = kwargs.get("app_vtex_uuid")
-    app_vtex = App.objects.get(uuid=app_vtex_uuid)
-    redis_client = get_redis_connection()
-    lock_key = f"upload_lock:{app_vtex_uuid}"
-    lock_expiration_time = 15 * 60  # 15 minutes
-
-    # Attempt to acquire the lock
-    if redis_client.set(lock_key, "locked", nx=True, ex=lock_expiration_time):
-        try:
-            catalogs = app_vtex.vtex_catalogs.all()
-            if not catalogs.exists():
-                print("No catalogs found.")
-                return
-
-            for catalog in catalogs:
-                if catalog.feeds.first():
-                    print(f"Processing upload for catalog: {catalog.name}")
-                    uploader = ProductUploader(catalog=catalog)
-                    uploader.process_and_upload(
-                        redis_client, lock_key, lock_expiration_time
-                    )
-
-        finally:
-            # Release the lock
-            redis_client.delete(lock_key)
-    else:
-        print(f"Upload task for App: {app_vtex_uuid} is already in progress.")
-
-    print(f"Processing upload for App: {app_vtex_uuid}")
-
-
-@celery_app.task(name="task_cleanup_vtex_logs_and_uploads")
-def task_cleanup_vtex_logs_and_uploads():
-    # Delete all records from the ProductUploadLog and WebhookLog tables
-    ProductUploadLog.objects.all().delete()
-    WebhookLog.objects.all().delete()
-
-    # Delete all UploadProduct records with "success" status
-    UploadProduct.objects.filter(status="success").delete()
-
-    print("Logs and successful uploads have been cleaned up.")
-=======
-        ignore_result=True,
-    )
-
-
-@celery_app.task(name="task_insert_vtex_products_by_sellers")
-def task_insert_vtex_products_by_sellers(**kwargs):
-    print("Starting insertion products by seller")
-    vtex_service = ProductInsertionBySellerService()
-
-    credentials = kwargs.get("credentials")
-    catalog_uuid = kwargs.get("catalog_uuid")
-    sellers = kwargs.get("sellers")
-
-    if not sellers:
-        logger.error(
-            "Missing required parameters [sellers] for task_insert_vtex_products_by_sellers"
-        )
-        return
-
-    if not all([credentials, catalog_uuid]):
-        logger.error(
-            "Missing required parameters [credentials, catalog_uuid] for task_insert_vtex_products"
-        )
-        return
-
-    try:
-        catalog = Catalog.objects.get(uuid=catalog_uuid)
-        api_credentials = APICredentials(
-            app_key=credentials["app_key"],
-            app_token=credentials["app_token"],
-            domain=credentials["domain"],
-        )
-        print(f"Starting sync by sellers for catalog: {str(catalog.name)}")
-
-        lock_key = None
-        vtex_app_uuid = str(catalog.vtex_app.uuid)
-        lock_key = SellerSyncUtils.create_lock(vtex_app_uuid, sellers)
-
-        if lock_key:
-            products = vtex_service.insertion_products_by_seller(
-                api_credentials, catalog, sellers
-            )
-            if products is None:
-                print("There are no products to be shipped after processing the rules.")
-                return
-
-            # Check and start upload task
-            UploadManager.check_and_start_upload(vtex_app_uuid)
-
-        else:
-            print(
-                f"An upload is already being processed for this client: {vtex_app_uuid}"
-            )
-
-    except Exception as e:
-        logger.error(
-            f"An error occurred during the 'insertion_products_by_seller' for catalog {catalog.name}, {e}",
-            exc_info=True,
-            stack_info=True,
-        )
-    finally:
-        if lock_key:
-            print(f"Release sync-sellers lock_key: {lock_key}")
-            SellerSyncUtils.release_lock(vtex_app_uuid)
-
-    print(f"finishing 'insertion_products_by_seller'catalog {catalog.name}")
-    print("=" * 40)
-
-
-@celery_app.task(name="task_sync_product_policies")
-def task_sync_product_policies():
-    print("Starting synchronization of product policies")
-
-    try:
-        # Filter catalogs that have an associated ProductFeed
-        catalogs_with_feeds = Catalog.objects.annotate(
-            has_feed=Exists(ProductFeed.objects.filter(catalog=OuterRef("pk")))
-        ).filter(has_feed=True)
-        for catalog in catalogs_with_feeds:
-            product_sync_service = ProductSyncMetaPolices(catalog)
-            product_sync_service.sync_products_polices()
-
-    except Exception as e:
-        logger.exception(
-            f"An error occurred during the 'task_sync_product_policies'. error: {e}"
-        )
-        return
-
-    print("finishing 'task_sync_product_policies'")
-    print("=" * 40)
->>>>>>> 7f671a2c
+    print("Logs and successful uploads have been cleaned up.")
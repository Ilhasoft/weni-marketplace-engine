--- conflicted
+++ resolved
@@ -192,15 +192,8 @@
             f"'An':{seller_an}, 'SellerChain': {seller_chain}."
         )
         vtex_app = App.objects.get(uuid=app_uuid, configured=True, code="vtex")
-<<<<<<< HEAD
-        (
-            domain,
-            app_key,
-            app_token,
-        ) = vtex_base_service.get_vtex_credentials_or_raise(vtex_app)
-        api_credentials = APICredentials(
-            app_key=app_key, app_token=app_token, domain=domain
-        )
+
+        api_credentials = vtex_base_service.get_vtex_credentials_or_raise(vtex_app)
 
         catalog = vtex_app.vtex_catalogs.first()
         if not catalog or not catalog.feeds.first():
@@ -254,63 +247,6 @@
 
     print("=" * 40)
 
-=======
-
-        api_credentials = vtex_base_service.get_vtex_credentials_or_raise(vtex_app)
-
-        catalog = vtex_app.vtex_catalogs.first()
-        if not catalog or not catalog.feeds.first():
-            logger.info(
-                f"No data feed found in the database. Vtex app: {vtex_app.uuid}"
-            )
-            return
-
-        product_feed = catalog.feeds.first()
-
-        vtex_update_service = ProductUpdateService(
-            api_credentials, catalog, [sku_id], product_feed, webhook
-        )
-        products = vtex_update_service.webhook_product_insert()
-        if products is None:
-            logger.info(
-                f"No products to process after treatment for VTEX app {app_uuid}. Task ending."
-            )
-            return
-
-        close_old_connections()
-        # Webhook Log
-        WebhookLog.objects.create(sku_id=sku_id, data=webhook, vtex_app=vtex_app)
-
-    except Exception as e:
-        logger.error(
-            f"An error occurred during the updating Webhook vtex products for app {app_uuid}, {str(e)}"
-        )
-
-    end_time = datetime.now()
-    duration = (end_time - start_time).total_seconds()
-    minutes, seconds = divmod(duration, 60)
-
-    logger.info(
-        f"Finishing process update vtex product to SKU:{sku_id} App: {app_uuid}"
-    )
-    logger.info(f"Task completed in {int(minutes)} minutes and {int(seconds)} seconds.")
-
-    redis_client = get_redis_connection()
-    lock_key = f"upload_lock:{app_uuid}"
-    # Check for existing upload lock for the vtex app
-    if not redis_client.exists(lock_key):
-        print(f"No active upload task for App: {app_uuid}, starting upload.")
-        celery_app.send_task(
-            "task_upload_vtex_products",
-            kwargs={"app_vtex_uuid": app_uuid},
-            queue="vtex-product-upload",
-        )
-    else:
-        print(f"An upload task is already in progress for App: {app_uuid}.")
-
-    print("=" * 40)
-
->>>>>>> b72e429c
 
 @celery_app.task(name="task_forward_vtex_webhook")
 def task_forward_vtex_webhook(**kwargs):
@@ -340,10 +276,7 @@
         "task_update_vtex_products",
         kwargs={"app_uuid": str(app_uuid), "webhook": webhook},
         queue=celery_queue,
-<<<<<<< HEAD
-=======
         ignore_result=True,
->>>>>>> b72e429c
     )
 
 
@@ -388,10 +321,6 @@
 
     # Delete all UploadProduct records with "success" status
     UploadProduct.objects.filter(status="success").delete()
-<<<<<<< HEAD
-
-    print("Logs and successful uploads have been cleaned up.")
-=======
 
     # Update status to "pending" for all UploadProduct records with "error" status
     error_queryset = UploadProduct.objects.filter(status="error")
@@ -488,5 +417,4 @@
         close_old_connections()
 
     print(f"finishing 'insertion_products_by_seller'catalog {catalog.name}")
-    print("=" * 40)
->>>>>>> b72e429c
+    print("=" * 40)
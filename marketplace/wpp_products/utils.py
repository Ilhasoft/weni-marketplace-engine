import io
import logging
import json

from typing import List, Dict, Any

from datetime import datetime, timezone

from django.db.models import QuerySet

from django_redis import get_redis_connection

from sentry_sdk import configure_scope

from dataclasses import fields

from marketplace.clients.facebook.client import FacebookClient
from marketplace.clients.rapidpro.client import RapidproClient
<<<<<<< HEAD
from marketplace.wpp_products.models import (
    Catalog,
    ProductUploadLog,
    ProductValidation,
    UploadProduct,
)
=======
from marketplace.services.vtex.utils.data_processor import FacebookProductDTO
from marketplace.wpp_products.models import Catalog, ProductUploadLog, UploadProduct
>>>>>>> cf3f0761
from marketplace.services.facebook.service import (
    FacebookService,
)
from marketplace.services.rapidpro.service import RapidproService
from marketplace.celery import app as celery_app


logger = logging.getLogger(__name__)


class ProductUploader:
    fb_service_class = FacebookService
    fb_client_class = FacebookClient

    def __init__(self, catalog: Catalog, update_products=True):
        self._fb_service = None
        self.catalog = catalog
        self.update_products = update_products
        self.batch_size = 30000  # Defines the maximum batch size for processing.
        self.fb_service = self.initialize_fb_service()
        self.product_manager = ProductBatchFetcher(catalog, self.batch_size)
        self.feed_id = (
            catalog.feeds.first().facebook_feed_id
            if catalog.feeds.first().facebook_feed_id
            else None
        )
        self.rapidpro_service = RapidproService(RapidproClient())

    def initialize_fb_service(self) -> FacebookService:  # pragma: no cover
        app = self.catalog.app  # Wpp-cloud App
        access_token = app.apptype.get_access_token(app)
        fb_client = self.fb_client_class(access_token)
        return FacebookService(fb_client)

    def process_and_upload(
        self, redis_client, lock_key: str, lock_expiration_time: int
    ):
        """Processes products in batches and uploads them to Meta, renewing the lock."""
        try:
            for products, products_ids in self.product_manager:
                csv_content = self.product_manager.convert_to_csv(products)
                if self.send_to_meta(csv_content):
                    self.product_manager.mark_products_as_sent(products_ids)
                    self.log_sent_products(products_ids)

                else:
                    self.product_manager.mark_products_as_error(products_ids)

                # Clear CSV buffer from memory
                del csv_content

                redis_client.expire(lock_key, lock_expiration_time)

        except Exception as e:
            logger.error(
                f"Error on 'process_and_upload' {str(self.catalog.vtex_app.uuid)}: {e}",
                exc_info=True,
                stack_info=True,
            )
            self.product_manager.mark_products_as_error(products_ids)

    def send_to_meta(self, csv_content: io.BytesIO) -> bool:
        """Sends the CSV content to Meta and returns the upload status."""
        upload_id = None  # Inicialize upload_id
        file_name = "DefaultFile.csv"
        try:
            upload_id_in_process = self.fb_service.uploads_in_progress(self.feed_id)
            if upload_id_in_process:
                print(
                    "There is already a feed upload in progress, waiting for completion."
                )
                self.fb_service._wait_for_upload_completion(
                    self.feed_id, upload_id_in_process
                )

            current_time = datetime.now().strftime("%Y-%m-%d_%H-%M")
            file_name = f"update_{current_time}_{self.catalog.facebook_catalog_id}"
            upload_id = self.fb_service.update_product_feed(
                self.feed_id, csv_content, file_name
            )
            if upload_id is None:
                self._generate_file_upload_log(
                    csv_content=csv_content,
                    exception=ValueError("Feed upload was not complete."),
                    file_name=file_name,
                    upload_id=upload_id,
                )
                return False

            upload_complete = self.fb_service._wait_for_upload_completion(
                self.feed_id, upload_id
            )
            if upload_complete is False:
                self._generate_file_upload_log(
                    csv_content=csv_content,
                    exception=TimeoutError(
                        "Upload did not complete within the expected time frame."
                    ),
                    file_name=file_name,
                    upload_id=upload_id,
                )
                return False

            print("Finished updating products to Facebook")
            print("-" * 40)
            return True
        except Exception as e:
            print(
                f"Error sending data to Meta: App: {str(self.catalog.vtex_app.uuid)}. error: {e}"
            )
            self._generate_file_upload_log(
                csv_content=csv_content,
                exception=e,
                file_name=file_name,
                upload_id=upload_id,
            )
            try:
                self.rapidpro_service.create_notification(
                    catalog=self.catalog,
                    incident_name=f"Error sending data to Meta to {self.catalog.name}",
                    exception=e,
                )
            except Exception as error:
                print(f"Error on send notification error to rapidpro: {error}")
            return False

    def log_sent_products(self, product_ids: List[str]):
        """Logs the successfully sent products to the log table."""
        for product_id in product_ids:
            # Extract SKU ID from "sku_id#seller_id"
            sku_id = extract_sku_id(product_id)
            ProductUploadLog.objects.create(
                sku_id=sku_id, vtex_app=self.catalog.vtex_app
            )

        print(f"Logged {len(product_ids)} products as sent.")

    def _generate_file_upload_log(
        self, csv_content, exception, file_name, upload_id=None
    ):
        data = dict(
            catalog=self.catalog.name,
            vtex_app=str(self.catalog.vtex_app.uuid),
            feed_id=self.feed_id,
            file_name=file_name,
            upload_id=upload_id,
        )
        generate_log_with_file(csv_content=csv_content, data=data, exception=exception)


class ProductUploadManager:
    def convert_to_csv(self, products: QuerySet, include_header=True) -> io.BytesIO:
        """Converts products to CSV format in a buffer, optionally including header."""

        # Generate header dynamically from the FacebookProductDTO dataclass
        header = ",".join(
            field.name
            for field in fields(FacebookProductDTO)
            if field.name != "product_details"
        )
        csv_lines = []

        if include_header:
            csv_lines.append(header)

        for product in products:
            csv_line = product.data
            csv_lines.append(csv_line)

        csv_content = "\n".join(csv_lines)

        buffer = io.BytesIO()
        buffer.write(csv_content.encode("utf-8"))
        buffer.seek(0)

        print("CSV buffer successfully generated")
        return buffer

    def mark_products_as_sent(self, product_ids: List[str]):
        updated_count = UploadProduct.objects.filter(
            facebook_product_id__in=product_ids, status="processing"
        ).update(status="success")

        print(f"{updated_count} products successfully marked as sent.")

    def mark_products_as_error(self, product_ids: List[str]):
        updated_count = UploadProduct.objects.filter(
            facebook_product_id__in=product_ids, status="processing"
        ).update(status="error")

        print(f"{updated_count} products marked as error.")


class ProductBatchFetcher(ProductUploadManager):
    def __init__(self, catalog, batch_size):
        self.catalog = catalog
        self.batch_size = batch_size

    def __iter__(self):
        return self

    def __next__(self):
        products = UploadProduct.objects.filter(
            catalog=self.catalog, status="pending"
        ).order_by("modified_on")[: self.batch_size]

        if not products.exists():
            print(f"No more pending products for catalog {self.catalog.name}.")
            raise StopIteration

        product_ids = list(products.values_list("id", flat=True))
        UploadProduct.objects.filter(id__in=product_ids).update(status="processing")
        products = UploadProduct.objects.filter(id__in=product_ids)

        print(f"Products marked as processing: {len(products)}")

        products_ids = list(products.values_list("facebook_product_id", flat=True))
        return products, products_ids


<<<<<<< HEAD
def escape_quotes(text):
    """Replaces quotes with a empty space in the provided text."""
    text = text.replace('"', "").replace("'", " ")
    return text


def extract_sku_id(product_id: str) -> int:
    """Extract sku_id from facebook_product_id."""
    sku_part = product_id.split("#")[0]
    if sku_part.isdigit():
        return int(sku_part)
    else:
        raise ValueError(f"Invalid SKU ID, error: {sku_part} is not a number")


=======
>>>>>>> cf3f0761
def generate_log_with_file(csv_content: io.BytesIO, data, exception: Exception):
    """Generates a detailed log entry with the file content for debugging."""
    with configure_scope() as scope:
        scope.add_attachment(
            bytes=csv_content.getvalue(),
            filename=data.get("file_name", "upload.csv"),
            content_type="text/csv",
        )
        # Log the error with details
        logger.error(
            f"Error on upload feed to Meta: {exception}",
            exc_info=True,
            stack_info=True,
            extra=data,
        )


<<<<<<< HEAD
class ProductSyncMetaPolices:
    SYNC_META_POLICES_LOCK_KEY = "sync-meta-polices-lock"

    def __init__(self, catalog: Any) -> None:
        self.catalog = catalog
        self.app = catalog.app
        self.client = FacebookClient(self.app.apptype.get_access_token(self.app))
        self.redis = get_redis_connection()

    def sync_products_polices(self) -> None:
        if self.redis.get(self.SYNC_META_POLICES_LOCK_KEY):
            logger.info(
                "The catalogs are already syncing products polices by another task!"
            )
            return

        with self.redis.lock(self.SYNC_META_POLICES_LOCK_KEY):
            wa_business_id = self.app.config.get("wa_business_id")
            wa_waba_id = self.app.config.get("wa_waba_id")

            if not (wa_business_id and wa_waba_id):
                logger.warning(
                    f"Business ID or WABA ID missing for app: {self.app.uuid}"
                )
                return

            all_products = self._list_unapproved_products()
            try:
                if all_products:
                    self._sync_local_products(all_products)
            except Exception as e:
                logger.error(
                    f"Error during sync process for App {self.app.name}: {e}",
                    exc_info=True,
                    stack_info=True,
                )
            finally:
                self.redis.delete(self.SYNC_META_POLICES_LOCK_KEY)

    def _list_unapproved_products(self) -> List[Dict[str, Any]]:
        return self.client.list_unapproved_products(self.catalog.facebook_catalog_id)

    def _sync_local_products(self, all_products: List[Dict[str, Any]]) -> None:
        products_to_delete = []
        products_invalid = []
        for product in all_products:
            formated_product = self._product_data_info(product)
            try:
                retailer_id = formated_product["retailer_id"]
                if retailer_id:
                    products_to_delete.append(
                        {
                            "method": "DELETE",
                            "retailer_id": retailer_id,
                        }
                    )
                    products_invalid.append(formated_product)

            except Exception as e:
                logger.error(
                    f"Error creating catalog {self.catalog.facebook_catalog_id} for App: {str(e)}"
                )

        if products_to_delete:
            self._delete_products_in_batch(products_to_delete)
            self._save_invalid_products(products_invalid)

        logger.info(
            f"Success in synchronizing product polices for catalog: {self.catalog.name}"
        )

    def _delete_products_in_batch(
        self, products_to_delete: List[Dict[str, Any]]
    ) -> None:
        self.client.delete_products_in_batch(
            catalog_id=self.catalog.facebook_catalog_id,
            products_to_delete=products_to_delete,
        )

    def _save_invalid_products(self, products_invalid: List[Dict[str, Any]]) -> None:
        for product in products_invalid:
            sku_id = product.get("sku_id")
            catalog = self.catalog

            is_valid = (
                ProductValidation.objects.filter(sku_id=sku_id, catalog=catalog)
                .values_list("is_valid", flat=True)
                .first()
            )
            if is_valid is not None and not is_valid:
                logger.info(
                    f"SKU:{sku_id} is already invalid in the database for catalog: {catalog.name}"
                )
                continue

            rejection_reason = product.get("rejection_reason")
            reason_str = f"{rejection_reason} - sync-tsk"
            ProductValidation.objects.create(
                catalog=catalog,
                sku_id=sku_id,
                is_valid=False,
                classification=reason_str,
                description=f"Product rejected due to: {reason_str}",
            )

    def _product_data_info(self, product: Dict[str, Any]) -> Dict[str, Any]:
        retailer_id = product.get("retailer_id")
        formated_product = {
            "id": product.get("id"),
            "rejection_reason": product.get("review_rejection_reasons"),
            "retailer_id": retailer_id,
            "sku_id": extract_sku_id(retailer_id),
        }
        return formated_product
=======
class SellerSyncUtils:
    @staticmethod
    def create_lock(app_uuid, sellers, expiration_time=86_400):
        redis_client = get_redis_connection()
        lock_key = f"sync-sellers:{app_uuid}"
        lock_value = json.dumps(
            {
                "app_uuid": app_uuid,
                "sellers": sellers,
                "start_time": datetime.now(timezone.utc).isoformat(),
            }
        )

        if redis_client.set(lock_key, lock_value, nx=True, ex=expiration_time):
            return lock_key
        else:
            return None

    @staticmethod
    def release_lock(app_uuid):
        redis_client = get_redis_connection()
        lock_key = f"sync-sellers:{app_uuid}"
        redis_client.delete(lock_key)

    @staticmethod
    def get_lock_data(lock_key):
        redis_client = get_redis_connection()
        lock_value = redis_client.get(lock_key)
        if lock_value:
            return json.loads(lock_value)
        else:
            return None


class UploadManager:
    @staticmethod
    def check_and_start_upload(app_uuid):
        redis_client = get_redis_connection()
        lock_upload_key = f"upload_lock:{app_uuid}"
        if not redis_client.exists(lock_upload_key):
            print(f"No active upload task for App: {app_uuid}, starting upload.")
            celery_app.send_task(
                "task_upload_vtex_products",
                kwargs={"app_vtex_uuid": app_uuid},
                queue="vtex-product-upload",
            )
        else:
            print(f"An upload task is already in progress for App: {app_uuid}.")
>>>>>>> cf3f0761
<|MERGE_RESOLUTION|>--- conflicted
+++ resolved
@@ -16,17 +16,13 @@
 
 from marketplace.clients.facebook.client import FacebookClient
 from marketplace.clients.rapidpro.client import RapidproClient
-<<<<<<< HEAD
 from marketplace.wpp_products.models import (
     Catalog,
     ProductUploadLog,
     ProductValidation,
     UploadProduct,
 )
-=======
 from marketplace.services.vtex.utils.data_processor import FacebookProductDTO
-from marketplace.wpp_products.models import Catalog, ProductUploadLog, UploadProduct
->>>>>>> cf3f0761
 from marketplace.services.facebook.service import (
     FacebookService,
 )
@@ -247,24 +243,6 @@
         return products, products_ids
 
 
-<<<<<<< HEAD
-def escape_quotes(text):
-    """Replaces quotes with a empty space in the provided text."""
-    text = text.replace('"', "").replace("'", " ")
-    return text
-
-
-def extract_sku_id(product_id: str) -> int:
-    """Extract sku_id from facebook_product_id."""
-    sku_part = product_id.split("#")[0]
-    if sku_part.isdigit():
-        return int(sku_part)
-    else:
-        raise ValueError(f"Invalid SKU ID, error: {sku_part} is not a number")
-
-
-=======
->>>>>>> cf3f0761
 def generate_log_with_file(csv_content: io.BytesIO, data, exception: Exception):
     """Generates a detailed log entry with the file content for debugging."""
     with configure_scope() as scope:
@@ -282,7 +260,56 @@
         )
 
 
-<<<<<<< HEAD
+class SellerSyncUtils:
+    @staticmethod
+    def create_lock(app_uuid, sellers, expiration_time=86_400):
+        redis_client = get_redis_connection()
+        lock_key = f"sync-sellers:{app_uuid}"
+        lock_value = json.dumps(
+            {
+                "app_uuid": app_uuid,
+                "sellers": sellers,
+                "start_time": datetime.now(timezone.utc).isoformat(),
+            }
+        )
+
+        if redis_client.set(lock_key, lock_value, nx=True, ex=expiration_time):
+            return lock_key
+        else:
+            return None
+
+    @staticmethod
+    def release_lock(app_uuid):
+        redis_client = get_redis_connection()
+        lock_key = f"sync-sellers:{app_uuid}"
+        redis_client.delete(lock_key)
+
+    @staticmethod
+    def get_lock_data(lock_key):
+        redis_client = get_redis_connection()
+        lock_value = redis_client.get(lock_key)
+        if lock_value:
+            return json.loads(lock_value)
+        else:
+            return None
+
+
+class UploadManager:
+    @staticmethod
+    def check_and_start_upload(app_uuid):
+        redis_client = get_redis_connection()
+        lock_upload_key = f"upload_lock:{app_uuid}"
+        if not redis_client.exists(lock_upload_key):
+            print(f"No active upload task for App: {app_uuid}, starting upload.")
+            celery_app.send_task(
+                "task_upload_vtex_products",
+                kwargs={"app_vtex_uuid": app_uuid},
+                queue="vtex-product-upload",
+            )
+        else:
+            print(f"An upload task is already in progress for App: {app_uuid}.")
+
+
 class ProductSyncMetaPolices:
     SYNC_META_POLICES_LOCK_KEY = "sync-meta-polices-lock"
 
@@ -397,53 +424,12 @@
             "sku_id": extract_sku_id(retailer_id),
         }
         return formated_product
-=======
-class SellerSyncUtils:
-    @staticmethod
-    def create_lock(app_uuid, sellers, expiration_time=86_400):
-        redis_client = get_redis_connection()
-        lock_key = f"sync-sellers:{app_uuid}"
-        lock_value = json.dumps(
-            {
-                "app_uuid": app_uuid,
-                "sellers": sellers,
-                "start_time": datetime.now(timezone.utc).isoformat(),
-            }
-        )
-
-        if redis_client.set(lock_key, lock_value, nx=True, ex=expiration_time):
-            return lock_key
-        else:
-            return None
-
-    @staticmethod
-    def release_lock(app_uuid):
-        redis_client = get_redis_connection()
-        lock_key = f"sync-sellers:{app_uuid}"
-        redis_client.delete(lock_key)
-
-    @staticmethod
-    def get_lock_data(lock_key):
-        redis_client = get_redis_connection()
-        lock_value = redis_client.get(lock_key)
-        if lock_value:
-            return json.loads(lock_value)
-        else:
-            return None
-
-
-class UploadManager:
-    @staticmethod
-    def check_and_start_upload(app_uuid):
-        redis_client = get_redis_connection()
-        lock_upload_key = f"upload_lock:{app_uuid}"
-        if not redis_client.exists(lock_upload_key):
-            print(f"No active upload task for App: {app_uuid}, starting upload.")
-            celery_app.send_task(
-                "task_upload_vtex_products",
-                kwargs={"app_vtex_uuid": app_uuid},
-                queue="vtex-product-upload",
-            )
-        else:
-            print(f"An upload task is already in progress for App: {app_uuid}.")
->>>>>>> cf3f0761
+
+
+def extract_sku_id(product_id: str) -> int:
+    """Extract sku_id from facebook_product_id."""
+    sku_part = product_id.split("#")[0]
+    if sku_part.isdigit():
+        return int(sku_part)
+    else:
+        raise ValueError(f"Invalid SKU ID, error: {sku_part} is not a number")
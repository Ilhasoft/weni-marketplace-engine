--- conflicted
+++ resolved
@@ -1,5 +1,3 @@
-<<<<<<< HEAD
-=======
 v2.7.1
 ----------
 * Adds endpoint that returns whatsapp demo redirect url
@@ -13,7 +11,6 @@
 * Remove empty templates when running delete_unexistent_translations task
 * Add new configured field in App model
 
->>>>>>> 148a5e15
 v2.6.5
 ----------
 * Changes percentage coverage to number of lines tested

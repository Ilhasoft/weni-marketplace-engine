--- conflicted
+++ resolved
@@ -1,10 +1,7 @@
-<<<<<<< HEAD
-=======
 v2.5.2
 ----------
 * Changes the channeltype_code attribute of all AppType's
 
->>>>>>> 671e2002
 v2.5.1
 ----------
 * Removing test file
